from django.contrib.auth import get_user_model
from django.test import TestCase
<<<<<<< HEAD
<<<<<<< HEAD
from hospitals.models import Hospital
=======
from hospitals.models import Hospital, Plan, HospitalPlan
>>>>>>> transform-refactor
=======
from hospitals.models import Hospital, Plan, HospitalPlan
>>>>>>> 159ff636
from pharmacy.models import Medication
from users.models import UserRole


class LowStockTest(TestCase):
    def setUp(self):
        self.h = Hospital.objects.create(name="H", code="h")
<<<<<<< HEAD
<<<<<<< HEAD
=======
=======
>>>>>>> 159ff636
        plan = Plan.objects.create(name="Test Plan", enable_pharmacy=True)
        hp = HospitalPlan.objects.create(hospital=self.h, plan=plan)
        hp.enable_pharmacy = True
        hp.save()
<<<<<<< HEAD
>>>>>>> transform-refactor
=======
>>>>>>> 159ff636
        User = get_user_model()
        self.user = User.objects.create_user(
            username="u", password="x", role=UserRole.PHARMACIST, hospital=self.h
        )
        Medication.objects.create(
            hospital=self.h, name="MedA", stock_quantity=5, min_stock_level=10
        )
        Medication.objects.create(
            hospital=self.h, name="MedB", stock_quantity=20, min_stock_level=10
        )

    def test_low_stock(self):
        from rest_framework.test import APIClient

        client = APIClient()
        client.force_authenticate(user=self.user)
        res = client.get("/api/medications/low_stock/")
        self.assertEqual(res.status_code, 200)
        names = (
            [m["name"] for m in res.data["results"]]
            if isinstance(res.data, dict) and "results" in res.data
            else [m["name"] for m in res.data]
        )
        self.assertIn("MedA", names)
        self.assertNotIn("MedB", names)
<<<<<<< HEAD
<<<<<<< HEAD
=======


from hospitals.models import Plan, HospitalPlan
>>>>>>> transform-refactor
=======


from hospitals.models import Plan, HospitalPlan
>>>>>>> 159ff636
<|MERGE_RESOLUTION|>--- conflicted
+++ resolved
@@ -1,14 +1,6 @@
 from django.contrib.auth import get_user_model
 from django.test import TestCase
-<<<<<<< HEAD
-<<<<<<< HEAD
-from hospitals.models import Hospital
-=======
 from hospitals.models import Hospital, Plan, HospitalPlan
->>>>>>> transform-refactor
-=======
-from hospitals.models import Hospital, Plan, HospitalPlan
->>>>>>> 159ff636
 from pharmacy.models import Medication
 from users.models import UserRole
 
@@ -16,19 +8,10 @@
 class LowStockTest(TestCase):
     def setUp(self):
         self.h = Hospital.objects.create(name="H", code="h")
-<<<<<<< HEAD
-<<<<<<< HEAD
-=======
-=======
->>>>>>> 159ff636
         plan = Plan.objects.create(name="Test Plan", enable_pharmacy=True)
         hp = HospitalPlan.objects.create(hospital=self.h, plan=plan)
         hp.enable_pharmacy = True
         hp.save()
-<<<<<<< HEAD
->>>>>>> transform-refactor
-=======
->>>>>>> 159ff636
         User = get_user_model()
         self.user = User.objects.create_user(
             username="u", password="x", role=UserRole.PHARMACIST, hospital=self.h
@@ -54,15 +37,6 @@
         )
         self.assertIn("MedA", names)
         self.assertNotIn("MedB", names)
-<<<<<<< HEAD
-<<<<<<< HEAD
-=======
 
 
-from hospitals.models import Plan, HospitalPlan
->>>>>>> transform-refactor
-=======
-
-
-from hospitals.models import Plan, HospitalPlan
->>>>>>> 159ff636
+from hospitals.models import Plan, HospitalPlan