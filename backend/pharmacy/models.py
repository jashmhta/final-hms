from core.models import TenantModel, TimeStampedModel
from django.db import models
<<<<<<< HEAD
<<<<<<< HEAD
=======
from django.utils import timezone
from datetime import timedelta
from django.core.exceptions import ValidationError
>>>>>>> transform-refactor
=======
from django.utils import timezone
from datetime import timedelta
from django.core.exceptions import ValidationError
>>>>>>> 159ff636


class Medication(TenantModel):
    name = models.CharField(max_length=255)
    generic_name = models.CharField(max_length=255, blank=True)
    brand_name = models.CharField(max_length=255, blank=True)
    category = models.ForeignKey(
        "DrugCategory", on_delete=models.SET_NULL, null=True, blank=True
    )
    manufacturer = models.ForeignKey(
        "Manufacturer", on_delete=models.SET_NULL, null=True, blank=True
    )
    strength = models.CharField(max_length=100, blank=True)
    form = models.CharField(max_length=100, blank=True)
    route = models.CharField(max_length=50, blank=True)  # Oral, IV, etc.
    total_stock_quantity = models.IntegerField(default=0)  # Sum across batches
    min_stock_level = models.IntegerField(default=0)
    max_stock_level = models.IntegerField(default=0)
    reorder_level = models.IntegerField(default=0)
    unit_cost = models.DecimalField(max_digits=10, decimal_places=2, default=0)
    selling_price = models.DecimalField(max_digits=10, decimal_places=2, default=0)
    preferred_supplier = models.ForeignKey(
        "Supplier", on_delete=models.SET_NULL, null=True, blank=True
    )
    is_active = models.BooleanField(default=True)
    is_discontinued = models.BooleanField(default=False)
    ndc_code = models.CharField(
        max_length=20, blank=True, unique=True
    )  # National Drug Code
    storage_instructions = models.TextField(blank=True)
    warnings = models.TextField(blank=True)
    interactions = models.TextField(blank=True)

    class Meta:
        unique_together = (("hospital", "name", "strength", "form"),)
        ordering = ["name"]

    def __str__(self) -> str:
        return f"{self.name} {self.strength} {self.form}".strip()

    @property
    def is_low_stock(self):
        return self.total_stock_quantity <= self.reorder_level

    @property
    def expiry_alert(self):
        """Check for batches expiring soon"""
        soon_expiry = self.batches.filter(
            expiry_date__lte=timezone.now().date() + timedelta(days=30),
            quantity_remaining__gt=0,
        ).exists()
        return soon_expiry

    def update_total_stock(self):
        self.total_stock_quantity = sum(
            batch.quantity_remaining for batch in self.batches.all()
        )
        self.save(update_fields=["total_stock_quantity"])


class Prescription(TenantModel):
    encounter = models.ForeignKey(
        "ehr.Encounter", on_delete=models.CASCADE, related_name="prescriptions"
    )
    patient = models.ForeignKey(
        "patients.Patient", on_delete=models.CASCADE, related_name="prescriptions"
    )
    doctor = models.ForeignKey(
        "users.User", on_delete=models.SET_NULL, null=True, related_name="prescriptions"
    )
    medication = models.ForeignKey(
        Medication, on_delete=models.PROTECT, related_name="prescriptions"
    )
    dosage_instructions = models.CharField(max_length=255)
    quantity = models.IntegerField(default=1)
    is_dispensed = models.BooleanField(default=False)
    dispensed_at = models.DateTimeField(null=True, blank=True)


class InventoryTransaction(TenantModel):
    medication = models.ForeignKey(
        Medication, on_delete=models.CASCADE, related_name="transactions"
    )
    change = models.IntegerField()
    reason = models.CharField(max_length=255, blank=True)
    performed_by = models.ForeignKey("users.User", on_delete=models.SET_NULL, null=True)
    performed_at = models.DateTimeField(auto_now_add=True)


class DrugCategory(TenantModel):
    """Medication categories for organization and reporting"""

    name = models.CharField(max_length=100, unique=True)
    description = models.TextField(blank=True)
    is_controlled_substance = models.BooleanField(default=False)
    schedule = models.CharField(
        max_length=20,
        blank=True,  # e.g., Schedule II, Narcotic
        help_text="DEA Schedule for controlled substances",
    )

    class Meta:
        ordering = ["name"]

    def __str__(self):
        return self.name


class Manufacturer(TenantModel):
    """Pharmaceutical manufacturers/suppliers"""

    name = models.CharField(max_length=255)
    address = models.TextField(blank=True)
    contact_email = models.EmailField(blank=True)
    phone = models.CharField(max_length=20, blank=True)
    is_active = models.BooleanField(default=True)

    class Meta:
        ordering = ["name"]

    def __str__(self):
        return self.name


class Supplier(TenantModel):
    """External suppliers for inventory"""

    name = models.CharField(max_length=255)
    contact_person = models.CharField(max_length=255, blank=True)
    email = models.EmailField(blank=True)
    phone = models.CharField(max_length=20, blank=True)
    address = models.TextField(blank=True)
    lead_time_days = models.PositiveIntegerField(default=7)
    is_preferred = models.BooleanField(default=False)
    is_active = models.BooleanField(default=True)

    class Meta:
        ordering = ["name"]

    def __str__(self):
        return f"{self.name} ({'Preferred' if self.is_preferred else 'Standard'})"


class MedicationBatch(TenantModel):
    """Batch/lot tracking for medications"""

    medication = models.ForeignKey(
        Medication, on_delete=models.CASCADE, related_name="batches"
    )
    batch_number = models.CharField(max_length=100, unique=True)
    expiry_date = models.DateField()
    quantity_received = models.PositiveIntegerField()
    quantity_remaining = models.PositiveIntegerField()
    cost_per_unit = models.DecimalField(max_digits=10, decimal_places=2, default=0)
    received_date = models.DateField()
    received_by = models.ForeignKey(
        "users.User",
        on_delete=models.SET_NULL,
        null=True,
        related_name="received_batches",
    )
    manufacturer = models.ForeignKey(
        Manufacturer, on_delete=models.SET_NULL, null=True, blank=True
    )

    class Meta:
        ordering = ["-received_date"]
        indexes = [
            models.Index(fields=["medication", "batch_number"]),
            models.Index(fields=["expiry_date"]),
        ]

    def __str__(self):
        return (
            f"{self.medication} - Batch {self.batch_number} (Exp: {self.expiry_date})"
        )

    def is_expired(self):
        return self.expiry_date < timezone.now().date()

    def update_quantity(self, dispensed_quantity):
        self.quantity_remaining = max(0, self.quantity_remaining - dispensed_quantity)
        self.save()


class PharmacyOrder(TenantModel):
    """Purchase orders to suppliers"""

    supplier = models.ForeignKey(Supplier, on_delete=models.PROTECT)
    order_date = models.DateTimeField(auto_now_add=True)
    expected_delivery_date = models.DateField()
    status = models.CharField(
        max_length=20,
        choices=[
            ("PENDING", "Pending"),
            ("ORDERED", "Ordered"),
            ("SHIPPED", "Shipped"),
            ("RECEIVED", "Received"),
            ("PARTIAL", "Partial Delivery"),
            ("CANCELLED", "Cancelled"),
        ],
        default="PENDING",
    )
    total_cost = models.DecimalField(max_digits=12, decimal_places=2, default=0)
    tracking_number = models.CharField(max_length=100, blank=True)
    notes = models.TextField(blank=True)
    ordered_by = models.ForeignKey(
        "users.User",
        on_delete=models.SET_NULL,
        null=True,
        related_name="pharmacy_orders",
    )

    class Meta:
        ordering = ["-order_date"]

    def __str__(self):
        return f"Order #{self.id} - {self.supplier.name} ({self.status})"


class OrderItem(TenantModel):
    """Items in a pharmacy purchase order"""

    order = models.ForeignKey(
        PharmacyOrder, on_delete=models.CASCADE, related_name="items"
    )
    medication = models.ForeignKey(Medication, on_delete=models.PROTECT)
    quantity_ordered = models.PositiveIntegerField()
    quantity_received = models.PositiveIntegerField(default=0)
    unit_price = models.DecimalField(max_digits=10, decimal_places=2)
    batch_number = models.CharField(max_length=100, blank=True)
    expected_delivery_date = models.DateField(null=True, blank=True)

    class Meta:
        ordering = ["medication"]

    def __str__(self):
        return f"{self.medication} x{self.quantity_ordered} @ ${self.unit_price}"

    @property
    def total_cost(self):
        return self.quantity_ordered * self.unit_price

    @property
    def is_fully_received(self):
        return self.quantity_received >= self.quantity_ordered


class Dispensation(TenantModel):
    """Medication dispensation records"""

    prescription = models.ForeignKey(
        Prescription, on_delete=models.CASCADE, related_name="dispensations"
    )
    medication_batch = models.ForeignKey(
        MedicationBatch, on_delete=models.PROTECT, related_name="dispensations"
    )
    quantity_dispensed = models.PositiveIntegerField()
    dispensed_by = models.ForeignKey(
        "users.User", on_delete=models.SET_NULL, null=True, related_name="dispensations"
    )
    dispensed_at = models.DateTimeField(auto_now_add=True)
    instructions_given = models.TextField(blank=True)
    patient_education_provided = models.BooleanField(default=False)
    verification_performed = models.BooleanField(default=False)
    cost_to_patient = models.DecimalField(max_digits=10, decimal_places=2, default=0)

    class Meta:
        ordering = ["-dispensed_at"]

    def __str__(self):
        return f"Dispensed {self.quantity_dispensed} {self.medication_batch.medication} for {self.prescription.patient}"

    def save(self, *args, **kwargs):
        super().save(*args, **kwargs)
        # Update batch quantity
        self.medication_batch.update_quantity(self.quantity_dispensed)
        # Mark prescription as dispensed if full quantity
        if self.prescription.quantity <= self.quantity_dispensed:
            self.prescription.is_dispensed = True
            self.prescription.dispensed_at = self.dispensed_at
            self.prescription.save()


class StockAdjustment(TenantModel):
    """Inventory adjustments (theft, damage, expiry)"""

    medication = models.ForeignKey(Medication, on_delete=models.CASCADE)
    medication_batch = models.ForeignKey(
        MedicationBatch, on_delete=models.SET_NULL, null=True, blank=True
    )
    quantity_adjusted = models.IntegerField()  # Negative for loss
    reason = models.CharField(max_length=255)
    adjustment_type = models.CharField(
        max_length=20,
        choices=[
            ("EXPIRY", "Expiry"),
            ("DAMAGE", "Damage"),
            ("THEFT", "Theft/Loss"),
            ("TRANSFER", "Transfer"),
            ("CORRECTION", "Correction"),
        ],
    )
    adjusted_by = models.ForeignKey(
        "users.User",
        on_delete=models.SET_NULL,
        null=True,
        related_name="stock_adjustments",
    )
    adjusted_at = models.DateTimeField(auto_now_add=True)
    notes = models.TextField(blank=True)
    witnessed_by = models.ForeignKey(
        "users.User",
        on_delete=models.SET_NULL,
        null=True,
        related_name="witnessed_adjustments",
        blank=True,
    )

    class Meta:
        ordering = ["-adjusted_at"]

    def __str__(self):
        return f"{self.adjustment_type}: {self.quantity_adjusted} {self.medication} by {self.adjusted_by}"

    def clean(self):
        if self.quantity_adjusted == 0:
            raise ValidationError("Quantity adjusted cannot be zero.")
        if (
            self.medication_batch
            and self.medication_batch.medication != self.medication
        ):
            raise ValidationError("Batch must belong to the selected medication.")<|MERGE_RESOLUTION|>--- conflicted
+++ resolved
@@ -1,17 +1,8 @@
 from core.models import TenantModel, TimeStampedModel
 from django.db import models
-<<<<<<< HEAD
-<<<<<<< HEAD
-=======
 from django.utils import timezone
 from datetime import timedelta
 from django.core.exceptions import ValidationError
->>>>>>> transform-refactor
-=======
-from django.utils import timezone
-from datetime import timedelta
-from django.core.exceptions import ValidationError
->>>>>>> 159ff636
 
 
 class Medication(TenantModel):
