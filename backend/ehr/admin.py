from django.contrib import admin

from .models import (
    Allergy,
    Assessment,
    ClinicalNote,
    Encounter,
    EncounterAttachment,
    PlanOfCare,
    VitalSigns,
)


@admin.register(Encounter)
class EncounterAdmin(admin.ModelAdmin):
    list_display = (
        "patient",
        "primary_physician",
        "hospital",
        "appointment",
        "encounter_type",
        "encounter_status",
    )
    list_filter = (
        "hospital",
        "primary_physician",
        "encounter_type",
        "encounter_status",
        "priority_level",
    )
    search_fields = (
        "patient__first_name",
        "patient__last_name",
        "primary_physician__username",
        "encounter_number",
    )
<<<<<<< HEAD
<<<<<<< HEAD
    autocomplete_fields = ("patient", "primary_physician", "hospital", "appointment")
=======
=======
>>>>>>> 159ff636
    autocomplete_fields = (
        "patient",
        "primary_physician",
        "hospital",
        "appointment",
    )
<<<<<<< HEAD
>>>>>>> transform-refactor
=======
>>>>>>> 159ff636
    readonly_fields = ("encounter_number", "created_at", "updated_at")
    filter_horizontal = ("consulting_physicians",)


@admin.register(VitalSigns)
class VitalSignsAdmin(admin.ModelAdmin):
    list_display = (
        "encounter",
        "recorded_by",
        "temperature_celsius",
        "systolic_bp",
        "diastolic_bp",
        "heart_rate",
        "recorded_at",
    )
    list_filter = ("encounter__hospital", "recorded_by", "recorded_at")
<<<<<<< HEAD
<<<<<<< HEAD
    search_fields = ("encounter__patient__first_name", "encounter__patient__last_name")
=======
=======
>>>>>>> 159ff636
    search_fields = (
        "encounter__patient__first_name",
        "encounter__patient__last_name",
    )
<<<<<<< HEAD
>>>>>>> transform-refactor
=======
>>>>>>> 159ff636
    autocomplete_fields = ("encounter", "recorded_by")


@admin.register(Assessment)
class AssessmentAdmin(admin.ModelAdmin):
    list_display = (
        "encounter",
        "diagnosis_type",
        "diagnosis_code",
        "diagnosis_description",
        "status",
    )
<<<<<<< HEAD
<<<<<<< HEAD
    list_filter = ("encounter__hospital", "diagnosis_type", "status", "severity")
=======
=======
>>>>>>> 159ff636
    list_filter = (
        "encounter__hospital",
        "diagnosis_type",
        "status",
        "severity",
    )
<<<<<<< HEAD
>>>>>>> transform-refactor
=======
>>>>>>> 159ff636
    search_fields = (
        "encounter__patient__first_name",
        "encounter__patient__last_name",
        "diagnosis_code",
        "diagnosis_description",
    )
    autocomplete_fields = ("encounter", "diagnosed_by")
    readonly_fields = ("created_at", "updated_at")


@admin.register(PlanOfCare)
class PlanOfCareAdmin(admin.ModelAdmin):
    list_display = ("encounter", "plan_type", "title", "status", "ordered_by")
    list_filter = ("encounter__hospital", "plan_type", "status", "priority")
    search_fields = (
        "encounter__patient__first_name",
        "encounter__patient__last_name",
        "title",
        "description",
    )
    autocomplete_fields = ("encounter", "ordered_by")
    readonly_fields = ("created_at", "updated_at")


@admin.register(ClinicalNote)
class ClinicalNoteAdmin(admin.ModelAdmin):
<<<<<<< HEAD
<<<<<<< HEAD
    list_display = ("encounter", "note_type", "author", "is_signed", "created_at")
    list_filter = ("encounter__hospital", "note_type", "is_signed", "is_amended")
=======
=======
>>>>>>> 159ff636
    list_display = (
        "encounter",
        "note_type",
        "author",
        "is_signed",
        "created_at",
    )
    list_filter = (
        "encounter__hospital",
        "note_type",
        "is_signed",
        "is_amended",
    )
<<<<<<< HEAD
>>>>>>> transform-refactor
=======
>>>>>>> 159ff636
    search_fields = (
        "encounter__patient__first_name",
        "encounter__patient__last_name",
        "content",
    )
<<<<<<< HEAD
<<<<<<< HEAD
    autocomplete_fields = ("encounter", "author", "co_signed_by", "original_note")
=======
=======
>>>>>>> 159ff636
    autocomplete_fields = (
        "encounter",
        "author",
        "co_signed_by",
        "original_note",
    )
<<<<<<< HEAD
>>>>>>> transform-refactor
=======
>>>>>>> 159ff636
    readonly_fields = ("created_at", "updated_at", "signed_at")


@admin.register(Allergy)
class AllergyAdmin(admin.ModelAdmin):
<<<<<<< HEAD
<<<<<<< HEAD
    list_display = ("patient", "allergen", "allergen_type", "severity", "status")
=======
=======
>>>>>>> 159ff636
    list_display = (
        "patient",
        "allergen",
        "allergen_type",
        "severity",
        "status",
    )
<<<<<<< HEAD
>>>>>>> transform-refactor
=======
>>>>>>> 159ff636
    list_filter = ("patient__hospital", "allergen_type", "severity", "status")
    search_fields = (
        "patient__first_name",
        "patient__last_name",
        "allergen",
        "reaction",
    )
    autocomplete_fields = ("patient", "reported_by", "verified_by")
    readonly_fields = ("created_at", "updated_at")


@admin.register(EncounterAttachment)
class EncounterAttachmentAdmin(admin.ModelAdmin):
    list_display = (
        "encounter",
        "file_type",
        "description",
        "uploaded_by",
        "created_at",
    )
    list_filter = ("encounter__hospital", "file_type", "created_at")
    search_fields = (
        "encounter__patient__first_name",
        "encounter__patient__last_name",
        "description",
    )
    autocomplete_fields = ("encounter", "uploaded_by")
    readonly_fields = ("created_at", "updated_at")<|MERGE_RESOLUTION|>--- conflicted
+++ resolved
@@ -34,22 +34,12 @@
         "primary_physician__username",
         "encounter_number",
     )
-<<<<<<< HEAD
-<<<<<<< HEAD
-    autocomplete_fields = ("patient", "primary_physician", "hospital", "appointment")
-=======
-=======
->>>>>>> 159ff636
     autocomplete_fields = (
         "patient",
         "primary_physician",
         "hospital",
         "appointment",
     )
-<<<<<<< HEAD
->>>>>>> transform-refactor
-=======
->>>>>>> 159ff636
     readonly_fields = ("encounter_number", "created_at", "updated_at")
     filter_horizontal = ("consulting_physicians",)
 
@@ -66,20 +56,10 @@
         "recorded_at",
     )
     list_filter = ("encounter__hospital", "recorded_by", "recorded_at")
-<<<<<<< HEAD
-<<<<<<< HEAD
-    search_fields = ("encounter__patient__first_name", "encounter__patient__last_name")
-=======
-=======
->>>>>>> 159ff636
     search_fields = (
         "encounter__patient__first_name",
         "encounter__patient__last_name",
     )
-<<<<<<< HEAD
->>>>>>> transform-refactor
-=======
->>>>>>> 159ff636
     autocomplete_fields = ("encounter", "recorded_by")
 
 
@@ -92,22 +72,12 @@
         "diagnosis_description",
         "status",
     )
-<<<<<<< HEAD
-<<<<<<< HEAD
-    list_filter = ("encounter__hospital", "diagnosis_type", "status", "severity")
-=======
-=======
->>>>>>> 159ff636
     list_filter = (
         "encounter__hospital",
         "diagnosis_type",
         "status",
         "severity",
     )
-<<<<<<< HEAD
->>>>>>> transform-refactor
-=======
->>>>>>> 159ff636
     search_fields = (
         "encounter__patient__first_name",
         "encounter__patient__last_name",
@@ -134,13 +104,6 @@
 
 @admin.register(ClinicalNote)
 class ClinicalNoteAdmin(admin.ModelAdmin):
-<<<<<<< HEAD
-<<<<<<< HEAD
-    list_display = ("encounter", "note_type", "author", "is_signed", "created_at")
-    list_filter = ("encounter__hospital", "note_type", "is_signed", "is_amended")
-=======
-=======
->>>>>>> 159ff636
     list_display = (
         "encounter",
         "note_type",
@@ -154,42 +117,22 @@
         "is_signed",
         "is_amended",
     )
-<<<<<<< HEAD
->>>>>>> transform-refactor
-=======
->>>>>>> 159ff636
     search_fields = (
         "encounter__patient__first_name",
         "encounter__patient__last_name",
         "content",
     )
-<<<<<<< HEAD
-<<<<<<< HEAD
-    autocomplete_fields = ("encounter", "author", "co_signed_by", "original_note")
-=======
-=======
->>>>>>> 159ff636
     autocomplete_fields = (
         "encounter",
         "author",
         "co_signed_by",
         "original_note",
     )
-<<<<<<< HEAD
->>>>>>> transform-refactor
-=======
->>>>>>> 159ff636
     readonly_fields = ("created_at", "updated_at", "signed_at")
 
 
 @admin.register(Allergy)
 class AllergyAdmin(admin.ModelAdmin):
-<<<<<<< HEAD
-<<<<<<< HEAD
-    list_display = ("patient", "allergen", "allergen_type", "severity", "status")
-=======
-=======
->>>>>>> 159ff636
     list_display = (
         "patient",
         "allergen",
@@ -197,10 +140,6 @@
         "severity",
         "status",
     )
-<<<<<<< HEAD
->>>>>>> transform-refactor
-=======
->>>>>>> 159ff636
     list_filter = ("patient__hospital", "allergen_type", "severity", "status")
     search_fields = (
         "patient__first_name",
