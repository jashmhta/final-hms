from rest_framework import serializers

from .models import Encounter, EncounterAttachment, EncounterNote


class EncounterNoteSerializer(serializers.ModelSerializer):
    class Meta:
        model = EncounterNote
<<<<<<< HEAD
<<<<<<< HEAD
        fields = ["id", "encounter", "author", "content", "created_at", "updated_at"]
=======
=======
>>>>>>> 159ff636
        fields = [
            "id",
            "encounter",
            "author",
            "content",
            "created_at",
            "updated_at",
        ]
<<<<<<< HEAD
>>>>>>> transform-refactor
=======
>>>>>>> 159ff636
        read_only_fields = ["id", "created_at", "updated_at"]


class EncounterAttachmentSerializer(serializers.ModelSerializer):
    class Meta:
        model = EncounterAttachment
        fields = [
            "id",
            "encounter",
            "uploaded_by",
            "file",
            "description",
            "created_at",
            "updated_at",
        ]
        read_only_fields = ["id", "created_at", "updated_at"]


class EncounterSerializer(serializers.ModelSerializer):
    notes = EncounterNoteSerializer(many=True, read_only=True)
    attachments = EncounterAttachmentSerializer(many=True, read_only=True)

    class Meta:
        model = Encounter
        fields = [
            "id",
            "hospital",
            "patient",
            "primary_physician",
            "appointment",
            "diagnosis",
            "treatment",
            "prescription_text",
            "is_finalized",
            "notes",
            "attachments",
            "created_at",
            "updated_at",
        ]
<<<<<<< HEAD
<<<<<<< HEAD
        read_only_fields = ["id", "created_at", "updated_at", "notes", "attachments"]
=======
=======
>>>>>>> 159ff636
        read_only_fields = [
            "id",
            "created_at",
            "updated_at",
            "notes",
            "attachments",
<<<<<<< HEAD
        ]
>>>>>>> transform-refactor
=======
        ]
>>>>>>> 159ff636
<|MERGE_RESOLUTION|>--- conflicted
+++ resolved
@@ -6,12 +6,6 @@
 class EncounterNoteSerializer(serializers.ModelSerializer):
     class Meta:
         model = EncounterNote
-<<<<<<< HEAD
-<<<<<<< HEAD
-        fields = ["id", "encounter", "author", "content", "created_at", "updated_at"]
-=======
-=======
->>>>>>> 159ff636
         fields = [
             "id",
             "encounter",
@@ -20,10 +14,6 @@
             "created_at",
             "updated_at",
         ]
-<<<<<<< HEAD
->>>>>>> transform-refactor
-=======
->>>>>>> 159ff636
         read_only_fields = ["id", "created_at", "updated_at"]
 
 
@@ -63,21 +53,10 @@
             "created_at",
             "updated_at",
         ]
-<<<<<<< HEAD
-<<<<<<< HEAD
-        read_only_fields = ["id", "created_at", "updated_at", "notes", "attachments"]
-=======
-=======
->>>>>>> 159ff636
         read_only_fields = [
             "id",
             "created_at",
             "updated_at",
             "notes",
             "attachments",
-<<<<<<< HEAD
-        ]
->>>>>>> transform-refactor
-=======
-        ]
->>>>>>> 159ff636
+        ]