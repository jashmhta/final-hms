from rest_framework.routers import DefaultRouter

from .views import EncounterAttachmentViewSet, EncounterNoteViewSet, EncounterViewSet

router = DefaultRouter()
router.register(r"encounters", EncounterViewSet, basename="encounter")
router.register(r"encounter-notes", EncounterNoteViewSet, basename="encounternote")
router.register(
<<<<<<< HEAD
<<<<<<< HEAD
    r"encounter-attachments", EncounterAttachmentViewSet, basename="encounterattachment"
=======
    r"encounter-attachments",
    EncounterAttachmentViewSet,
    basename="encounterattachment",
>>>>>>> transform-refactor
=======
    r"encounter-attachments",
    EncounterAttachmentViewSet,
    basename="encounterattachment",
>>>>>>> 159ff636
)

urlpatterns = router.urls<|MERGE_RESOLUTION|>--- conflicted
+++ resolved
@@ -6,19 +6,9 @@
 router.register(r"encounters", EncounterViewSet, basename="encounter")
 router.register(r"encounter-notes", EncounterNoteViewSet, basename="encounternote")
 router.register(
-<<<<<<< HEAD
-<<<<<<< HEAD
-    r"encounter-attachments", EncounterAttachmentViewSet, basename="encounterattachment"
-=======
     r"encounter-attachments",
     EncounterAttachmentViewSet,
     basename="encounterattachment",
->>>>>>> transform-refactor
-=======
-    r"encounter-attachments",
-    EncounterAttachmentViewSet,
-    basename="encounterattachment",
->>>>>>> 159ff636
 )
 
 urlpatterns = router.urls