from django.core.exceptions import ValidationError as DjangoValidationError
from rest_framework import serializers

from .models import (
    Appointment,
    AppointmentHistory,
    AppointmentReminder,
    AppointmentResource,
    AppointmentStatus,
    AppointmentTemplate,
    Resource,
    WaitList,
<<<<<<< HEAD
<<<<<<< HEAD
=======
    OTSlot,
    OTBooking,
>>>>>>> transform-refactor
=======
    OTSlot,
    OTBooking,
>>>>>>> 159ff636
)


class ResourceSerializer(serializers.ModelSerializer):
    class Meta:
        model = Resource
        fields = [
            "id",
            "name",
            "resource_type",
            "description",
            "location",
            "capacity",
            "is_bookable",
            "requires_approval",
            "min_booking_duration",
            "max_booking_duration",
            "hourly_rate",
            "is_active",
        ]


class AppointmentTemplateSerializer(serializers.ModelSerializer):
    class Meta:
        model = AppointmentTemplate
        fields = [
            "id",
            "name",
            "appointment_type",
            "duration_minutes",
            "description",
            "allows_online_booking",
            "requires_preparation",
            "preparation_instructions",
            "specialty_required",
            "equipment_required",
            "advance_booking_days",
            "cancellation_hours",
            "base_cost",
            "is_active",
        ]


class AppointmentResourceSerializer(serializers.ModelSerializer):
    resource_name = serializers.CharField(source="resource.name", read_only=True)
    resource_type = serializers.CharField(
        source="resource.resource_type", read_only=True
    )

    class Meta:
        model = AppointmentResource
        fields = [
            "id",
            "resource",
            "resource_name",
            "resource_type",
            "quantity",
            "start_time",
            "end_time",
            "notes",
        ]


class AppointmentReminderSerializer(serializers.ModelSerializer):
    class Meta:
        model = AppointmentReminder
        fields = [
            "id",
            "reminder_type",
            "scheduled_for",
            "sent_at",
            "status",
            "subject",
            "message",
            "delivered_at",
            "response_received",
            "response_type",
            "response_notes",
        ]


class AppointmentHistorySerializer(serializers.ModelSerializer):
    changed_by_name = serializers.CharField(
        source="changed_by.get_full_name", read_only=True
    )

    class Meta:
        model = AppointmentHistory
        fields = [
            "id",
            "action",
            "field_changed",
            "old_value",
            "new_value",
            "notes",
            "changed_by",
            "changed_by_name",
            "timestamp",
            "ip_address",
        ]


class AppointmentSerializer(serializers.ModelSerializer):
    patient_name = serializers.CharField(source="patient.get_full_name", read_only=True)
    provider_name = serializers.CharField(
        source="primary_provider.get_full_name", read_only=True
    )
    duration_display = serializers.CharField(
        source="get_duration_display", read_only=True
    )
    resources = AppointmentResourceSerializer(
        source="appointmentresource_set", many=True, read_only=True
    )
    reminders = AppointmentReminderSerializer(many=True, read_only=True)
    history = AppointmentHistorySerializer(many=True, read_only=True)

    # Backward compatibility fields
    doctor = serializers.CharField(source="primary_provider", read_only=True)
    notes = serializers.CharField(
        source="clinical_notes", allow_blank=True, required=False
    )

    class Meta:
        model = Appointment
        fields = [
            "id",
            "uuid",
            "appointment_number",
            "patient",
            "patient_name",
            "primary_provider",
            "provider_name",
            "additional_providers",
            "appointment_type",
            "template",
            "start_at",
            "end_at",
            "duration_minutes",
            "duration_display",
            "status",
            "priority",
            "reason",
            "chief_complaint",
            "clinical_notes",
            "scheduled_by",
            "confirmation_required",
            "confirmed_at",
            "confirmed_by",
            "checked_in_at",
            "checked_in_by",
            "location",
            "room",
            "resources",
            "insurance_authorization",
            "copay_amount",
            "estimated_cost",
            "reminder_sent",
            "reminder_sent_at",
            "patient_instructions",
            "preparation_instructions",
            "is_telehealth",
            "telehealth_link",
            "telehealth_platform",
            "is_recurring",
            "recurrence_pattern",
            "recurrence_end_date",
            "parent_appointment",
            "series_id",
            "cancelled_at",
            "cancelled_by",
            "cancellation_reason",
            "cancellation_notes",
            "no_show_at",
            "no_show_fee",
            "is_confidential",
            "special_instructions",
            "internal_notes",
            "requires_interpretation",
            "interpreter_language",
            "requires_transportation",
            "reminders",
            "history",
            "hospital",
            "created_at",
            "updated_at",
            # Backward compatibility fields
            "doctor",
            "notes",
        ]
        read_only_fields = [
            "id",
            "uuid",
            "appointment_number",
            "duration_display",
            "created_at",
            "updated_at",
        ]

    def validate(self, attrs):
        start_at = attrs.get("start_at") or getattr(self.instance, "start_at", None)
        end_at = attrs.get("end_at") or getattr(self.instance, "end_at", None)
        if start_at and end_at and end_at <= start_at:
            raise serializers.ValidationError("end_at must be after start_at")

        # Handle backward compatibility for 'notes' field
        if "notes" in attrs:
            attrs["clinical_notes"] = attrs.pop("notes")

        return attrs

    def create(self, validated_data):
        instance = Appointment(**validated_data)
        try:
            instance.full_clean()
        except DjangoValidationError as e:
            raise serializers.ValidationError(e.message_dict or e.messages)
        instance.save()
        return instance

    def update(self, instance, validated_data):
        for field, value in validated_data.items():
            setattr(instance, field, value)
        try:
            instance.full_clean()
        except DjangoValidationError as e:
            raise serializers.ValidationError(e.message_dict or e.messages)
        instance.save()
        return instance


class AppointmentBasicSerializer(serializers.ModelSerializer):
    """A simplified serializer for appointments in lists or references"""

    patient_name = serializers.CharField(source="patient.get_full_name", read_only=True)
    provider_name = serializers.CharField(
        source="primary_provider.get_full_name", read_only=True
    )
    duration_display = serializers.CharField(
        source="get_duration_display", read_only=True
    )

    # Backward compatibility
    doctor = serializers.CharField(source="primary_provider", read_only=True)

    class Meta:
        model = Appointment
        fields = [
            "id",
            "uuid",
            "appointment_number",
            "patient",
            "patient_name",
            "primary_provider",
            "provider_name",
            "appointment_type",
            "start_at",
            "end_at",
            "duration_display",
            "status",
            "location",
            "room",
            "is_telehealth",
            "is_recurring",
            "doctor",
        ]


class WaitListSerializer(serializers.ModelSerializer):
    patient_name = serializers.CharField(source="patient.get_full_name", read_only=True)
    provider_name = serializers.CharField(
        source="provider.get_full_name", read_only=True
    )
    created_by_name = serializers.CharField(
        source="created_by.get_full_name", read_only=True
    )

    class Meta:
        model = WaitList
        fields = [
            "id",
            "patient",
            "patient_name",
            "provider",
            "provider_name",
            "appointment_type",
            "preferred_date_from",
            "preferred_date_to",
            "preferred_times",
            "priority",
            "reason",
            "notes",
            "is_active",
            "notified_count",
            "last_notification",
            "created_by",
            "created_by_name",
            "created_at",
            "updated_at",
        ]


class OTSlotSerializer(serializers.ModelSerializer):
    ot_room_name = serializers.CharField(source="ot_room.name", read_only=True)
    scheduled_by_name = serializers.CharField(
        source="scheduled_by.get_full_name", read_only=True
    )
    remaining_capacity = serializers.SerializerMethodField()

    class Meta:
        model = OTSlot
        fields = [
            "id",
            "ot_room",
            "ot_room_name",
            "start_time",
            "end_time",
            "duration_minutes",
            "is_available",
            "max_cases",
            "scheduled_cases",
            "surgery_type_allowed",
            "requires_anesthesia",
            "equipment_needed",
            "scheduled_by",
            "scheduled_by_name",
            "notes",
            "remaining_capacity",
            "created_at",
            "updated_at",
        ]
        read_only_fields = [
            "id",
            "remaining_capacity",
            "created_at",
            "updated_at",
        ]

    def get_remaining_capacity(self, obj):
        return obj.get_remaining_capacity()

    def validate(self, attrs):
        start_time = attrs.get("start_time")
        end_time = attrs.get("end_time")
        if start_time and end_time and end_time <= start_time:
            raise serializers.ValidationError("End time must be after start time")
        return attrs


class OTBookingSerializer(serializers.ModelSerializer):
    appointment_number = serializers.CharField(
        source="appointment.appointment_number", read_only=True
    )
    patient_name = serializers.CharField(
        source="appointment.patient.get_full_name", read_only=True
    )
    lead_surgeon_name = serializers.CharField(
        source="lead_surgeon.get_full_name", read_only=True
    )
    assisting_surgeon_name = serializers.CharField(
        source="assisting_surgeon.get_full_name", read_only=True
    )
    anesthesiologist_name = serializers.CharField(
        source="anesthesiologist.get_full_name", read_only=True
    )
    scrub_nurse_name = serializers.CharField(
        source="scrub_nurse.get_full_name", read_only=True
    )
    circulating_nurse_name = serializers.CharField(
        source="circulating_nurse.get_full_name", read_only=True
    )
    ot_slot_start = serializers.DateTimeField(
        source="ot_slot.start_time", read_only=True
    )
    ot_slot_end = serializers.DateTimeField(source="ot_slot.end_time", read_only=True)
    is_ready_for_surgery = serializers.SerializerMethodField()
    booked_by_name = serializers.CharField(
        source="booked_by.get_full_name", read_only=True
    )
    confirmed_by_name = serializers.CharField(
        source="confirmed_by.get_full_name", read_only=True
    )

    class Meta:
        model = OTBooking
        fields = [
            "id",
            "appointment",
            "appointment_number",
            "patient_name",
            "ot_slot",
            "ot_slot_start",
            "ot_slot_end",
            "lead_surgeon",
            "lead_surgeon_name",
            "assisting_surgeon",
            "assisting_surgeon_name",
            "anesthesiologist",
            "anesthesiologist_name",
            "scrub_nurse",
            "scrub_nurse_name",
            "circulating_nurse",
            "circulating_nurse_name",
            "procedure_name",
            "procedure_code",
            "estimated_duration",
            "actual_duration",
            "surgery_type",
            "anesthesia_type",
            "anesthesia_notes",
            "pre_op_checklist_completed",
            "time_out_completed",
            "pre_op_labs_reviewed",
            "informed_consent",
            "incision_time",
            "closure_time",
            "blood_loss_ml",
            "fluids_given_ml",
            "specimens_sent",
            "complications",
            "recovery_room_assigned",
            "post_op_orders",
            "pain_management_plan",
            "status",
            "booked_by",
            "booked_by_name",
            "confirmed_by",
            "confirmed_by_name",
            "confirmed_at",
            "priority",
            "is_confidential",
            "special_instructions",
            "is_ready_for_surgery",
            "created_at",
            "updated_at",
        ]
        read_only_fields = [
            "id",
            "appointment_number",
            "patient_name",
            "ot_slot_start",
            "ot_slot_end",
            "lead_surgeon_name",
            "assisting_surgeon_name",
            "anesthesiologist_name",
            "scrub_nurse_name",
            "circulating_nurse_name",
            "booked_by_name",
            "confirmed_by_name",
            "is_ready_for_surgery",
            "created_at",
            "updated_at",
        ]

    def get_is_ready_for_surgery(self, obj):
        return obj.is_ready_for_surgery()

    def validate(self, attrs):
        appointment = attrs.get("appointment")
        ot_slot = attrs.get("ot_slot")
        if appointment and ot_slot and appointment.start_at != ot_slot.start_time:
            raise serializers.ValidationError(
                "Appointment time must match OT slot start time"
            )
        return attrs

    def create(self, validated_data):
        # Check OT slot capacity
        ot_slot = validated_data["ot_slot"]
        if ot_slot.is_fully_booked():
            raise serializers.ValidationError("OT slot is fully booked")
        return super().create(validated_data)<|MERGE_RESOLUTION|>--- conflicted
+++ resolved
@@ -10,16 +10,8 @@
     AppointmentTemplate,
     Resource,
     WaitList,
-<<<<<<< HEAD
-<<<<<<< HEAD
-=======
     OTSlot,
     OTBooking,
->>>>>>> transform-refactor
-=======
-    OTSlot,
-    OTBooking,
->>>>>>> 159ff636
 )
 
 
