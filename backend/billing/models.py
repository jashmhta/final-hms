<<<<<<< HEAD
<<<<<<< HEAD
from core.models import TenantModel, TimeStampedModel
=======
from core.models import TenantModel
>>>>>>> transform-refactor
=======
from core.models import TenantModel
>>>>>>> 159ff636
from django.db import models


class Bill(TenantModel):
    patient = models.ForeignKey(
        "patients.Patient", on_delete=models.CASCADE, related_name="bills"
    )
    appointment = models.ForeignKey(
<<<<<<< HEAD
<<<<<<< HEAD
        "appointments.Appointment", on_delete=models.SET_NULL, null=True, blank=True
=======
=======
>>>>>>> 159ff636
        "appointments.Appointment",
        on_delete=models.SET_NULL,
        null=True,
        blank=True,
<<<<<<< HEAD
>>>>>>> transform-refactor
=======
>>>>>>> 159ff636
    )
    total_cents = models.IntegerField(default=0)
    paid_cents = models.IntegerField(default=0)
    status = models.CharField(
        max_length=16,
        default="DUE",
        choices=[("DUE", "Due"), ("PARTIAL", "Partial"), ("PAID", "Paid")],
    )
    insurance_claim_status = models.CharField(
        max_length=32,
        default="NOT_SUBMITTED",
        choices=[
            ("NOT_SUBMITTED", "Not Submitted"),
            ("SUBMITTED", "Submitted"),
            ("RECEIVED", "Received"),
        ],
    )
    referral_source = models.CharField(max_length=255, blank=True)
    discount_cents = models.IntegerField(default=0)
    net_cents = models.IntegerField(default=0)

    def recalc(self):
        total = sum(item.amount_cents for item in self.items.all())
        self.total_cents = total
        paid = sum(p.amount_cents for p in self.payments.all())
        self.paid_cents = paid
        self.net_cents = max(total - self.discount_cents, 0)
        self.status = (
            "PAID"
            if paid >= self.net_cents and self.net_cents > 0
            else ("PARTIAL" if 0 < paid < self.net_cents else "DUE")
        )
<<<<<<< HEAD
<<<<<<< HEAD
        self.save(update_fields=["total_cents", "paid_cents", "net_cents", "status"])
=======
=======
>>>>>>> 159ff636
        self.save(
            update_fields=[
                "total_cents",
                "paid_cents",
                "net_cents",
                "status",
            ]
        )
<<<<<<< HEAD
>>>>>>> transform-refactor
=======
>>>>>>> 159ff636


class BillLineItem(TenantModel):
    bill = models.ForeignKey(Bill, on_delete=models.CASCADE, related_name="items")
    description = models.CharField(max_length=255)
    quantity = models.IntegerField(default=1)
    unit_price_cents = models.IntegerField(default=0)
    amount_cents = models.IntegerField(default=0)
    department = models.CharField(max_length=64, default="GENERAL")
    is_outsourced = models.BooleanField(default=False)

    def save(self, *args, **kwargs):
        self.amount_cents = self.quantity * self.unit_price_cents
        super().save(*args, **kwargs)
        self.bill.recalc()


class Payment(TenantModel):
    bill = models.ForeignKey(Bill, on_delete=models.CASCADE, related_name="payments")
    amount_cents = models.IntegerField()
    method = models.CharField(max_length=32, default="CASH")
    reference = models.CharField(max_length=255, blank=True)
    received_at = models.DateTimeField(auto_now_add=True)

    def save(self, *args, **kwargs):
        super().save(*args, **kwargs)
        self.bill.recalc()


class ServiceCatalog(TenantModel):
    code = models.CharField(max_length=64)
    name = models.CharField(max_length=255)
    price_cents = models.IntegerField(default=0)
    active = models.BooleanField(default=True)

    class Meta:
        unique_together = (("hospital", "code"),)
        ordering = ["code"]


class Asset(TenantModel):
    name = models.CharField(max_length=255)
    purchase_date = models.DateField()
    cost_cents = models.IntegerField(default=0)
    depreciation_years = models.IntegerField(default=5)

    def annual_depreciation_cents(self) -> int:
        return self.cost_cents // max(self.depreciation_years, 1)


class DepartmentBudget(TenantModel):
    department = models.CharField(max_length=64)
    period = models.CharField(max_length=16, help_text="YYYY-MM")
    budget_cents = models.IntegerField(default=0)
    alerts_threshold_pct = models.IntegerField(default=80)<|MERGE_RESOLUTION|>--- conflicted
+++ resolved
@@ -1,12 +1,4 @@
-<<<<<<< HEAD
-<<<<<<< HEAD
-from core.models import TenantModel, TimeStampedModel
-=======
 from core.models import TenantModel
->>>>>>> transform-refactor
-=======
-from core.models import TenantModel
->>>>>>> 159ff636
 from django.db import models
 
 
@@ -15,20 +7,10 @@
         "patients.Patient", on_delete=models.CASCADE, related_name="bills"
     )
     appointment = models.ForeignKey(
-<<<<<<< HEAD
-<<<<<<< HEAD
-        "appointments.Appointment", on_delete=models.SET_NULL, null=True, blank=True
-=======
-=======
->>>>>>> 159ff636
         "appointments.Appointment",
         on_delete=models.SET_NULL,
         null=True,
         blank=True,
-<<<<<<< HEAD
->>>>>>> transform-refactor
-=======
->>>>>>> 159ff636
     )
     total_cents = models.IntegerField(default=0)
     paid_cents = models.IntegerField(default=0)
@@ -61,12 +43,6 @@
             if paid >= self.net_cents and self.net_cents > 0
             else ("PARTIAL" if 0 < paid < self.net_cents else "DUE")
         )
-<<<<<<< HEAD
-<<<<<<< HEAD
-        self.save(update_fields=["total_cents", "paid_cents", "net_cents", "status"])
-=======
-=======
->>>>>>> 159ff636
         self.save(
             update_fields=[
                 "total_cents",
@@ -75,10 +51,6 @@
                 "status",
             ]
         )
-<<<<<<< HEAD
->>>>>>> transform-refactor
-=======
->>>>>>> 159ff636
 
 
 class BillLineItem(TenantModel):
