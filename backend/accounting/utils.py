<<<<<<< HEAD
<<<<<<< HEAD
"""
Business logic utilities for accounting operations.
"""

import csv
import io
import json
import xml.etree.ElementTree as ET
from datetime import date, datetime, timedelta
from decimal import Decimal

import openpyxl
from django.db import models, transaction
from django.utils import timezone
from openpyxl.styles import Border, Font, PatternFill, Side

from .models import (
    AccountingInvoice,
    AccountingPayment,
    BankTransaction,
    ChartOfAccounts,
    Currency,
    DepreciationSchedule,
    Expense,
    FinancialYear,
    FixedAsset,
    LedgerEntry,
    PayrollEntry,
    TaxLiability,
)


class DoubleEntryBookkeeping:
    """Handle double-entry bookkeeping operations"""

    @staticmethod
    @transaction.atomic
    def create_journal_entry(
        hospital,
        debit_account_code,
        credit_account_code,
        amount_cents,
        description,
        reference_number,
        transaction_date=None,
        created_by=None,
        source_invoice=None,
        source_payment=None,
        source_expense=None,
        source_payroll=None,
    ):
        """
        Create a double-entry journal entry
        """
        if not transaction_date:
            transaction_date = timezone.now().date()

        # Get accounts
        try:
            debit_account = ChartOfAccounts.objects.get(
                hospital=hospital, account_code=debit_account_code, is_active=True
            )
            credit_account = ChartOfAccounts.objects.get(
                hospital=hospital, account_code=credit_account_code, is_active=True
            )
        except ChartOfAccounts.DoesNotExist as e:
            raise ValueError(f"Account not found: {e}")

        # Get base currency
        currency = Currency.objects.filter(
            hospital=hospital, is_base_currency=True
        ).first()
        if not currency:
            raise ValueError("No base currency configured")

        # Create ledger entry
        ledger_entry = LedgerEntry.objects.create(
            hospital=hospital,
            transaction_date=transaction_date,
            reference_number=reference_number,
            description=description,
            debit_account=debit_account,
            credit_account=credit_account,
            amount_cents=amount_cents,
            currency=currency,
            created_by=created_by,
            invoice=source_invoice,
            payment=source_payment,
            expense=source_expense,
            payroll=source_payroll,
        )

        return ledger_entry

    @staticmethod
    def post_invoice_entries(invoice):
        """Post accounting entries for an invoice"""
        entries = []

        # Accounts Receivable Dr / Sales Cr
        entries.append(
            DoubleEntryBookkeeping.create_journal_entry(
                hospital=invoice.hospital,
                debit_account_code="1200",  # Accounts Receivable
                credit_account_code="4000",  # Sales Revenue
                amount_cents=invoice.total_cents,
                description=f"Sales invoice {invoice.invoice_number}",
                reference_number=invoice.invoice_number,
                transaction_date=invoice.invoice_date,
                created_by=invoice.created_by,
                source_invoice=invoice,
            )
        )

        # Cost of Sales entries if applicable
        for item in invoice.items.filter(cost_price_cents__gt=0):
            # Cost of Sales Dr / Inventory Cr
            entries.append(
                DoubleEntryBookkeeping.create_journal_entry(
                    hospital=invoice.hospital,
                    debit_account_code="5000",  # Cost of Sales
                    credit_account_code="1300",  # Inventory
                    amount_cents=item.cost_price_cents * int(item.quantity),
                    description=f"Cost of sales for {item.description}",
                    reference_number=invoice.invoice_number,
                    transaction_date=invoice.invoice_date,
                    created_by=invoice.created_by,
                    source_invoice=invoice,
                )
            )

        return entries

    @staticmethod
    def post_payment_entries(payment):
        """Post accounting entries for a payment"""
        # Cash/Bank Dr / Accounts Receivable Cr
        bank_account_code = "1100" if payment.payment_method == "CASH" else "1150"

        entry = DoubleEntryBookkeeping.create_journal_entry(
            hospital=payment.hospital,
            debit_account_code=bank_account_code,
            credit_account_code="1200",  # Accounts Receivable
            amount_cents=payment.amount_cents,
            description=f"Payment received - {payment.payment_number}",
            reference_number=payment.payment_number,
            transaction_date=payment.payment_date,
            created_by=payment.received_by,
            source_payment=payment,
        )

        # TDS entry if applicable
        if payment.tds_cents > 0:
            DoubleEntryBookkeeping.create_journal_entry(
                hospital=payment.hospital,
                debit_account_code="1400",  # TDS Receivable
                credit_account_code="2300",  # TDS Payable
                amount_cents=payment.tds_cents,
                description=f"TDS on payment {payment.payment_number}",
                reference_number=payment.payment_number,
                transaction_date=payment.payment_date,
                created_by=payment.received_by,
                source_payment=payment,
            )

        return entry

    @staticmethod
    def post_expense_entries(expense):
        """Post accounting entries for expenses"""
        # Expense Dr / Accounts Payable Cr
        expense_account_code = {
            "MEDICAL_SUPPLIES": "5100",
            "PHARMACEUTICALS": "5110",
            "EQUIPMENT": "5120",
            "UTILITIES": "6100",
            "RENT": "6200",
            "SALARIES": "6300",
            "PROFESSIONAL_FEES": "6400",
            "MAINTENANCE": "6500",
            "INSURANCE": "6600",
            "MARKETING": "6700",
            "ADMINISTRATIVE": "6800",
            "OTHER": "6900",
        }.get(expense.category, "6900")

        entry = DoubleEntryBookkeeping.create_journal_entry(
            hospital=expense.hospital,
            debit_account_code=expense_account_code,
            credit_account_code="2100",  # Accounts Payable
            amount_cents=expense.amount_cents,
            description=f"Expense - {expense.description}",
            reference_number=expense.expense_number,
            transaction_date=expense.expense_date,
            created_by=expense.created_by,
            source_expense=expense,
        )

        return entry

    @staticmethod
    def post_payroll_entries(payroll):
        """Post accounting entries for payroll"""
        entries = []

        # Salary Expense Dr / Salary Payable Cr
        entries.append(
            DoubleEntryBookkeeping.create_journal_entry(
                hospital=payroll.hospital,
                debit_account_code="6300",  # Salary Expense
                credit_account_code="2400",  # Salary Payable
                amount_cents=payroll.net_salary_cents,
                description=f"Salary for {payroll.employee.get_full_name()}",
                reference_number=f"PAY-{payroll.id}",
                transaction_date=payroll.pay_date,
                created_by=payroll.created_by,
                source_payroll=payroll,
            )
        )

        # Employer contributions
        if payroll.pf_employer_cents > 0:
            entries.append(
                DoubleEntryBookkeeping.create_journal_entry(
                    hospital=payroll.hospital,
                    debit_account_code="6310",  # PF Expense
                    credit_account_code="2410",  # PF Payable
                    amount_cents=payroll.pf_employer_cents,
                    description=f"Employer PF contribution for {payroll.employee.get_full_name()}",
                    reference_number=f"PAY-{payroll.id}",
                    transaction_date=payroll.pay_date,
                    created_by=payroll.created_by,
                    source_payroll=payroll,
                )
            )

        if payroll.esi_employer_cents > 0:
            entries.append(
                DoubleEntryBookkeeping.create_journal_entry(
                    hospital=payroll.hospital,
                    debit_account_code="6320",  # ESI Expense
                    credit_account_code="2420",  # ESI Payable
                    amount_cents=payroll.esi_employer_cents,
                    description=f"Employer ESI contribution for {payroll.employee.get_full_name()}",
                    reference_number=f"PAY-{payroll.id}",
                    transaction_date=payroll.pay_date,
                    created_by=payroll.created_by,
                    source_payroll=payroll,
                )
            )

        return entries


class DepreciationCalculator:
    """Handle asset depreciation calculations"""

    @staticmethod
    def calculate_monthly_depreciation(asset):
        """Calculate monthly depreciation for an asset"""
        annual_depreciation = asset.calculate_annual_depreciation()
        return annual_depreciation // 12

    @staticmethod
    def generate_depreciation_schedule(asset):
        """Generate complete depreciation schedule for an asset"""
        schedule = []
        current_book_value = asset.purchase_cost_cents
        accumulated_depreciation = 0

        for year in range(asset.useful_life_years):
            if asset.depreciation_method == "STRAIGHT_LINE":
                annual_depreciation = (
                    asset.purchase_cost_cents - asset.salvage_value_cents
                ) // asset.useful_life_years
            elif asset.depreciation_method == "REDUCING_BALANCE":
                rate = (
                    asset.depreciation_rate / 100
                    if asset.depreciation_rate
                    else (1 / asset.useful_life_years)
                )
                annual_depreciation = int(current_book_value * rate)
            else:  # DOUBLE_DECLINING
                rate = 2 / asset.useful_life_years
                annual_depreciation = int(current_book_value * rate)

            # Ensure we don't depreciate below salvage value
            if accumulated_depreciation + annual_depreciation > (
                asset.purchase_cost_cents - asset.salvage_value_cents
            ):
                annual_depreciation = (
                    asset.purchase_cost_cents - asset.salvage_value_cents
                ) - accumulated_depreciation

            accumulated_depreciation += annual_depreciation
            current_book_value = asset.purchase_cost_cents - accumulated_depreciation

            schedule.append(
                {
                    "year": year + 1,
                    "depreciation_amount": annual_depreciation,
                    "accumulated_depreciation": accumulated_depreciation,
                    "book_value": current_book_value,
                    "date": date(
                        asset.purchase_date.year + year + 1,
                        asset.purchase_date.month,
                        asset.purchase_date.day,
                    ),
                }
            )

            if current_book_value <= asset.salvage_value_cents:
                break

        return schedule

    @staticmethod
    @transaction.atomic
    def process_monthly_depreciation(hospital, processing_date=None):
        """Process depreciation for all assets for a given month"""
        if not processing_date:
            processing_date = timezone.now().date()

        active_assets = FixedAsset.objects.filter(
            hospital=hospital, is_active=True, purchase_date__lt=processing_date
        )

        processed_count = 0
        for asset in active_assets:
            # Check if depreciation already processed for this month
            existing_entry = DepreciationSchedule.objects.filter(
                asset=asset,
                depreciation_date__year=processing_date.year,
                depreciation_date__month=processing_date.month,
            ).first()

            if existing_entry:
                continue

            monthly_depreciation = (
                DepreciationCalculator.calculate_monthly_depreciation(asset)
            )
            if monthly_depreciation <= 0:
                continue

            # Create depreciation schedule entry
            new_accumulated = (
                asset.accumulated_depreciation_cents + monthly_depreciation
            )
            new_book_value = asset.purchase_cost_cents - new_accumulated

            depreciation_entry = DepreciationSchedule.objects.create(
                hospital=hospital,
                asset=asset,
                depreciation_date=processing_date,
                depreciation_amount_cents=monthly_depreciation,
                accumulated_depreciation_cents=new_accumulated,
                book_value_cents=new_book_value,
                is_processed=True,
            )

            # Update asset
            asset.accumulated_depreciation_cents = new_accumulated
            asset.current_book_value_cents = new_book_value
            asset.save(
                update_fields=[
                    "accumulated_depreciation_cents",
                    "current_book_value_cents",
                ]
            )

            # Create accounting entry
            DoubleEntryBookkeeping.create_journal_entry(
                hospital=hospital,
                debit_account_code="6900",  # Depreciation Expense
                credit_account_code="1500",  # Accumulated Depreciation
                amount_cents=monthly_depreciation,
                description=f"Monthly depreciation for {asset.name}",
                reference_number=f"DEP-{asset.asset_code}-{processing_date.strftime('%Y%m')}",
                transaction_date=processing_date,
            )

            processed_count += 1

        return processed_count


class TaxCalculator:
    """Handle tax calculations"""

    @staticmethod
    def calculate_gst(amount_cents, gst_rate, is_interstate=False):
        """Calculate GST breakdown"""
        gst_amount = int(amount_cents * gst_rate / 100)

        if is_interstate:
            return {
                "igst_cents": gst_amount,
                "cgst_cents": 0,
                "sgst_cents": 0,
                "total_tax_cents": gst_amount,
            }
        else:
            # Split equally between CGST and SGST
            cgst = gst_amount // 2
            sgst = gst_amount - cgst  # Handle odd amounts
            return {
                "igst_cents": 0,
                "cgst_cents": cgst,
                "sgst_cents": sgst,
                "total_tax_cents": cgst + sgst,
            }

    @staticmethod
    def calculate_tds(gross_amount_cents, tds_rate):
        """Calculate TDS amount"""
        return int(gross_amount_cents * tds_rate / 100)

    @staticmethod
    def get_tax_liability_for_period(hospital, start_date, end_date, tax_type="GST"):
        """Calculate tax liability for a specific period"""
        # Get all invoices in the period
        invoices = AccountingInvoice.objects.filter(
            hospital=hospital,
            invoice_date__gte=start_date,
            invoice_date__lte=end_date,
            status__in=["PAID", "PARTIAL"],
        )

        total_sales = sum(inv.total_cents for inv in invoices)
        total_tax_collected = sum(inv.tax_cents for inv in invoices)

        # Get input tax credit from expenses
        expenses = Expense.objects.filter(
            hospital=hospital, expense_date__gte=start_date, expense_date__lte=end_date
        )

        input_tax_credit = sum(exp.tax_cents for exp in expenses)

        net_tax_liability = total_tax_collected - input_tax_credit

        return {
            "total_sales_cents": total_sales,
            "taxable_sales_cents": total_sales,  # Simplified - all sales are taxable
            "tax_collected_cents": total_tax_collected,
            "input_tax_credit_cents": input_tax_credit,
            "net_tax_liability_cents": net_tax_liability,
        }


class ReportGenerator:
    """Generate financial reports"""

    @staticmethod
    def generate_trial_balance(hospital, as_of_date):
        """Generate trial balance report"""
        accounts = ChartOfAccounts.objects.filter(hospital=hospital, is_active=True)
        trial_balance = []

        total_debits = 0
        total_credits = 0

        for account in accounts:
            debit_sum = (
                account.debit_entries.filter(
                    transaction_date__lte=as_of_date
                ).aggregate(total=models.Sum("amount_cents"))["total"]
                or 0
            )

            credit_sum = (
                account.credit_entries.filter(
                    transaction_date__lte=as_of_date
                ).aggregate(total=models.Sum("amount_cents"))["total"]
                or 0
            )

            balance = debit_sum - credit_sum

            if balance != 0:  # Only include accounts with balances
                if balance > 0:
                    debit_balance = balance
                    credit_balance = 0
                    total_debits += debit_balance
                else:
                    debit_balance = 0
                    credit_balance = abs(balance)
                    total_credits += credit_balance

                trial_balance.append(
                    {
                        "account_code": account.account_code,
                        "account_name": account.account_name,
                        "account_type": account.account_type,
                        "debit_balance_cents": debit_balance,
                        "credit_balance_cents": credit_balance,
                    }
                )

        return {
            "accounts": trial_balance,
            "total_debits": total_debits,
            "total_credits": total_credits,
            "is_balanced": total_debits == total_credits,
        }

    @staticmethod
    def generate_profit_loss(hospital, start_date, end_date):
        """Generate Profit & Loss statement"""
        # Income accounts
        income_accounts = ChartOfAccounts.objects.filter(
            hospital=hospital, account_type="INCOME", is_active=True
        )

        total_income = 0
        income_details = []

        for account in income_accounts:
            credit_sum = (
                account.credit_entries.filter(
                    transaction_date__gte=start_date, transaction_date__lte=end_date
                ).aggregate(total=models.Sum("amount_cents"))["total"]
                or 0
            )

            debit_sum = (
                account.debit_entries.filter(
                    transaction_date__gte=start_date, transaction_date__lte=end_date
                ).aggregate(total=models.Sum("amount_cents"))["total"]
                or 0
            )

            net_income = credit_sum - debit_sum
            total_income += net_income

            if net_income != 0:
                income_details.append(
                    {
                        "account_code": account.account_code,
                        "account_name": account.account_name,
                        "amount_cents": net_income,
                    }
                )

        # Expense accounts
        expense_accounts = ChartOfAccounts.objects.filter(
            hospital=hospital, account_type="EXPENSES", is_active=True
        )

        total_expenses = 0
        expense_details = []

        for account in expense_accounts:
            debit_sum = (
                account.debit_entries.filter(
                    transaction_date__gte=start_date, transaction_date__lte=end_date
                ).aggregate(total=models.Sum("amount_cents"))["total"]
                or 0
            )

            credit_sum = (
                account.credit_entries.filter(
                    transaction_date__gte=start_date, transaction_date__lte=end_date
                ).aggregate(total=models.Sum("amount_cents"))["total"]
                or 0
            )

            net_expense = debit_sum - credit_sum
            total_expenses += net_expense

            if net_expense != 0:
                expense_details.append(
                    {
                        "account_code": account.account_code,
                        "account_name": account.account_name,
                        "amount_cents": net_expense,
                    }
                )

        net_profit = total_income - total_expenses

        return {
            "period": f"{start_date} to {end_date}",
            "income": income_details,
            "expenses": expense_details,
            "total_income_cents": total_income,
            "total_expenses_cents": total_expenses,
            "net_profit_cents": net_profit,
        }

    @staticmethod
    def generate_balance_sheet(hospital, as_of_date):
        """Generate Balance Sheet"""
        balance_sheet = {
            "as_of_date": as_of_date,
            "assets": {
                "current_assets": [],
                "fixed_assets": [],
                "total_assets_cents": 0,
            },
            "liabilities": {
                "current_liabilities": [],
                "long_term_liabilities": [],
                "total_liabilities_cents": 0,
            },
            "equity": {"equity_accounts": [], "total_equity_cents": 0},
        }

        # Assets
        asset_accounts = ChartOfAccounts.objects.filter(
            hospital=hospital, account_type="ASSETS", is_active=True
        )

        for account in asset_accounts:
            balance = account.balance
            if balance > 0:
                asset_data = {
                    "account_code": account.account_code,
                    "account_name": account.account_name,
                    "amount_cents": balance,
                }

                if account.account_subtype == "CURRENT_ASSETS":
                    balance_sheet["assets"]["current_assets"].append(asset_data)
                else:
                    balance_sheet["assets"]["fixed_assets"].append(asset_data)

                balance_sheet["assets"]["total_assets_cents"] += balance

        # Liabilities
        liability_accounts = ChartOfAccounts.objects.filter(
            hospital=hospital, account_type="LIABILITIES", is_active=True
        )

        for account in liability_accounts:
            balance = account.balance
            if balance > 0:
                liability_data = {
                    "account_code": account.account_code,
                    "account_name": account.account_name,
                    "amount_cents": balance,
                }

                if account.account_subtype == "CURRENT_LIABILITIES":
                    balance_sheet["liabilities"]["current_liabilities"].append(
                        liability_data
                    )
                else:
                    balance_sheet["liabilities"]["long_term_liabilities"].append(
                        liability_data
                    )

                balance_sheet["liabilities"]["total_liabilities_cents"] += balance

        # Equity
        equity_accounts = ChartOfAccounts.objects.filter(
            hospital=hospital, account_type="EQUITY", is_active=True
        )

        for account in equity_accounts:
            balance = account.balance
            if balance != 0:
                balance_sheet["equity"]["equity_accounts"].append(
                    {
                        "account_code": account.account_code,
                        "account_name": account.account_name,
                        "amount_cents": balance,
                    }
                )
                balance_sheet["equity"]["total_equity_cents"] += balance

        return balance_sheet


class ExportEngine:
    """Handle various export formats"""

    @staticmethod
    def export_to_excel(data, headers, filename):
        """Export data to Excel format"""
        workbook = openpyxl.Workbook()
        worksheet = workbook.active

        # Header styling
        header_font = Font(bold=True, color="FFFFFF")
        header_fill = PatternFill(
            start_color="366092", end_color="366092", fill_type="solid"
        )
        border = Border(
            left=Side(border_style="thin"),
            right=Side(border_style="thin"),
            top=Side(border_style="thin"),
            bottom=Side(border_style="thin"),
        )

        # Write headers
        for col, header in enumerate(headers, 1):
            cell = worksheet.cell(row=1, column=col, value=header)
            cell.font = header_font
            cell.fill = header_fill
            cell.border = border

        # Write data
        for row_idx, row_data in enumerate(data, 2):
            for col_idx, value in enumerate(row_data, 1):
                cell = worksheet.cell(row=row_idx, column=col_idx, value=value)
                cell.border = border

        # Auto-adjust column widths
        for column in worksheet.columns:
            max_length = 0
            column_letter = column[0].column_letter
            for cell in column:
                try:
                    if len(str(cell.value)) > max_length:
                        max_length = len(str(cell.value))
                except Exception as e:
                    pass
            adjusted_width = min(max_length + 2, 50)
            worksheet.column_dimensions[column_letter].width = adjusted_width

        # Save to BytesIO
        excel_buffer = io.BytesIO()
        workbook.save(excel_buffer)
        excel_buffer.seek(0)

        return excel_buffer

    @staticmethod
    def export_to_tally_xml(transactions, export_type="SALES"):
        """Export to Tally-compatible XML format"""
        root = ET.Element("ENVELOPE")
        header = ET.SubElement(root, "HEADER")
        ET.SubElement(header, "TALLYREQUEST").text = "Import Data"

        body = ET.SubElement(root, "BODY")
        import_data = ET.SubElement(body, "IMPORTDATA")
        request_desc = ET.SubElement(import_data, "REQUESTDESC")
        ET.SubElement(request_desc, "REPORTNAME").text = "Vouchers"

        request_data = ET.SubElement(import_data, "REQUESTDATA")

        for transaction in transactions:
            voucher = ET.SubElement(request_data, "TALLYMESSAGE")
            voucher_data = ET.SubElement(voucher, "VOUCHER")

            if export_type == "SALES":
                ET.SubElement(voucher_data, "VOUCHERTYPENAME").text = "Sales"
                ET.SubElement(voucher_data, "PARTYLEDGERNAME").text = transaction.get(
                    "party_name", ""
                )
                ET.SubElement(voucher_data, "DATE").text = transaction.get(
                    "date", ""
                ).strftime("%Y%m%d")
                ET.SubElement(voucher_data, "AMOUNT").text = str(
                    transaction.get("amount_cents", 0) / 100
                )
            elif export_type == "PURCHASE":
                ET.SubElement(voucher_data, "VOUCHERTYPENAME").text = "Purchase"
            # Add other voucher types as needed

        return ET.tostring(root, encoding="unicode")

    @staticmethod
    def export_gst_returns(hospital, start_date, end_date, return_type="GSTR1"):
        """Export GST returns in JSON format"""
        if return_type == "GSTR1":
            # B2B supplies
            b2b_supplies = []
            invoices = AccountingInvoice.objects.filter(
                hospital=hospital,
                invoice_date__gte=start_date,
                invoice_date__lte=end_date,
                invoice_type="CORPORATE",
            )

            for invoice in invoices:
                if invoice.customer and invoice.customer.gstin:
                    b2b_supplies.append(
                        {
                            "ctin": invoice.customer.gstin,
                            "inv": [
                                {
                                    "inum": invoice.invoice_number,
                                    "idt": invoice.invoice_date.strftime("%d-%m-%Y"),
                                    "val": invoice.total_cents / 100,
                                    "pos": "07",  # Place of supply - needs to be configured
                                    "rchrg": "N",
                                    "inv_typ": "R",
                                    "itms": [],
                                }
                            ],
                        }
                    )

            return {
                "gstin": "",  # Hospital's GSTIN - needs to be configured
                "ret_period": start_date.strftime("%m%Y"),
                "b2b": b2b_supplies,
            }

        # Add other GST return types as needed
        return {}


class AgeingReportGenerator:
    """Generate ageing reports for receivables and payables"""

    @staticmethod
    def generate_receivables_ageing(hospital, as_of_date):
        """Generate ageing report for accounts receivable"""
        unpaid_invoices = AccountingInvoice.objects.filter(
            hospital=hospital,
            status__in=["SENT", "OVERDUE", "PARTIAL"],
            balance_cents__gt=0,
        )

        ageing_buckets = {"0-30": [], "31-60": [], "61-90": [], "90+": []}

        for invoice in unpaid_invoices:
            days_outstanding = (as_of_date - invoice.due_date).days

            ageing_data = {
                "invoice_number": invoice.invoice_number,
                "customer": str(invoice.customer or invoice.patient),
                "invoice_date": invoice.invoice_date,
                "due_date": invoice.due_date,
                "total_cents": invoice.total_cents,
                "balance_cents": invoice.balance_cents,
                "days_outstanding": days_outstanding,
            }

            if days_outstanding <= 30:
                ageing_buckets["0-30"].append(ageing_data)
            elif days_outstanding <= 60:
                ageing_buckets["31-60"].append(ageing_data)
            elif days_outstanding <= 90:
                ageing_buckets["61-90"].append(ageing_data)
            else:
                ageing_buckets["90+"].append(ageing_data)

        # Calculate totals for each bucket
        bucket_totals = {}
        for bucket, invoices in ageing_buckets.items():
            bucket_totals[bucket] = sum(inv["balance_cents"] for inv in invoices)

        return {
            "as_of_date": as_of_date,
            "ageing_buckets": ageing_buckets,
            "bucket_totals": bucket_totals,
            "grand_total": sum(bucket_totals.values()),
        }


class BankReconciliationHelper:
    """Help with bank reconciliation"""

    @staticmethod
    def auto_match_transactions(bank_account, tolerance_cents=100):
        """Auto-match bank transactions with payments/expenses"""
        unreconciled_bank_txns = BankTransaction.objects.filter(
            bank_account=bank_account, is_reconciled=False
        )

        matched_count = 0

        for bank_txn in unreconciled_bank_txns:
            if bank_txn.transaction_type == "CREDIT":
                # Try to match with payments
                matching_payments = AccountingPayment.objects.filter(
                    bank_account=bank_account,
                    payment_date=bank_txn.transaction_date,
                    amount_cents__gte=bank_txn.amount_cents - tolerance_cents,
                    amount_cents__lte=bank_txn.amount_cents + tolerance_cents,
                    status="CLEARED",
                ).exclude(banktransaction__isnull=False)

                if matching_payments.count() == 1:
                    payment = matching_payments.first()
                    bank_txn.reconciled_payment = payment
                    bank_txn.is_reconciled = True
                    bank_txn.reconciled_at = timezone.now()
                    bank_txn.save()
                    matched_count += 1

            else:  # DEBIT
                # Try to match with expenses
                matching_expenses = Expense.objects.filter(
                    payment_date=bank_txn.transaction_date,
                    net_amount_cents__gte=bank_txn.amount_cents - tolerance_cents,
                    net_amount_cents__lte=bank_txn.amount_cents + tolerance_cents,
                    is_paid=True,
                ).exclude(banktransaction__isnull=False)

                if matching_expenses.count() == 1:
                    expense = matching_expenses.first()
                    bank_txn.reconciled_expense = expense
                    bank_txn.is_reconciled = True
                    bank_txn.reconciled_at = timezone.now()
                    bank_txn.save()
                    matched_count += 1

        return matched_count


class ComplianceReporter:
    """Generate compliance reports"""

    @staticmethod
    def generate_tds_return(hospital, quarter, financial_year):
        """Generate TDS return data"""
        from .models import TDSEntry

        # Calculate quarter dates
        quarter_months = {
            "Q1": (4, 6),  # Apr-Jun
            "Q2": (7, 9),  # Jul-Sep
            "Q3": (10, 12),  # Oct-Dec
            "Q4": (1, 3),  # Jan-Mar
        }

        start_month, end_month = quarter_months[quarter]
        if quarter == "Q4":
            start_date = date(financial_year + 1, start_month, 1)
            end_date = date(financial_year + 1, end_month + 1, 1) - timedelta(days=1)
        else:
            start_date = date(financial_year, start_month, 1)
            end_date = date(financial_year, end_month + 1, 1) - timedelta(days=1)

        tds_entries = TDSEntry.objects.filter(
            hospital=hospital,
            deduction_date__gte=start_date,
            deduction_date__lte=end_date,
        )

        # Group by section and vendor/employee
        tds_summary = {}
        for entry in tds_entries:
            key = (entry.section, entry.vendor_id or entry.employee_id)
            if key not in tds_summary:
                tds_summary[key] = {
                    "section": entry.section,
                    "deductee": str(entry.vendor or entry.employee),
                    "pan": getattr(entry.vendor, "pan", "")
                    or getattr(entry.employee, "profile", {}).get("pan", ""),
                    "gross_amount_cents": 0,
                    "tds_amount_cents": 0,
                }

            tds_summary[key]["gross_amount_cents"] += entry.gross_amount_cents
            tds_summary[key]["tds_amount_cents"] += entry.tds_amount_cents

        return {
            "quarter": quarter,
            "financial_year": financial_year,
            "start_date": start_date,
            "end_date": end_date,
            "tds_entries": list(tds_summary.values()),
            "total_tds_cents": sum(
                entry["tds_amount_cents"] for entry in tds_summary.values()
            ),
        }
=======
=======
>>>>>>> 159ff636
"""
Business logic utilities for accounting operations.
"""

import io
from datetime import date, timedelta

import openpyxl
from defusedxml import ElementTree as ET
from django.db import models, transaction
from django.utils import timezone
from openpyxl.styles import Border, Font, PatternFill, Side

from .models import (
    AccountingInvoice,
    AccountingPayment,
    BankTransaction,
    ChartOfAccounts,
    Currency,
    DepreciationSchedule,
    Expense,
    FixedAsset,
    LedgerEntry,
)


class DoubleEntryBookkeeping:
    """Handle double-entry bookkeeping operations"""

    @staticmethod
    @transaction.atomic
    def create_journal_entry(
        hospital,
        debit_account_code,
        credit_account_code,
        amount_cents,
        description,
        reference_number,
        transaction_date=None,
        created_by=None,
        source_invoice=None,
        source_payment=None,
        source_expense=None,
        source_payroll=None,
    ):
        """
        Create a double-entry journal entry
        """
        if not transaction_date:
            transaction_date = timezone.now().date()

        # Get accounts
        try:
            debit_account = ChartOfAccounts.objects.get(
                hospital=hospital,
                account_code=debit_account_code,
                is_active=True,
            )
            credit_account = ChartOfAccounts.objects.get(
                hospital=hospital,
                account_code=credit_account_code,
                is_active=True,
            )
        except ChartOfAccounts.DoesNotExist as e:
            raise ValueError(f"Account not found: {e}")

        # Get base currency
        currency = Currency.objects.filter(
            hospital=hospital, is_base_currency=True
        ).first()
        if not currency:
            raise ValueError("No base currency configured")

        # Create ledger entry
        ledger_entry = LedgerEntry.objects.create(
            hospital=hospital,
            transaction_date=transaction_date,
            reference_number=reference_number,
            description=description,
            debit_account=debit_account,
            credit_account=credit_account,
            amount_cents=amount_cents,
            currency=currency,
            created_by=created_by,
            invoice=source_invoice,
            payment=source_payment,
            expense=source_expense,
            payroll=source_payroll,
        )

        return ledger_entry

    @staticmethod
    def post_invoice_entries(invoice):
        """Post accounting entries for an invoice"""
        entries = []

        # Accounts Receivable Dr / Sales Cr
        entries.append(
            DoubleEntryBookkeeping.create_journal_entry(
                hospital=invoice.hospital,
                debit_account_code="1200",  # Accounts Receivable
                credit_account_code="4000",  # Sales Revenue
                amount_cents=invoice.total_cents,
                description=f"Sales invoice {invoice.invoice_number}",
                reference_number=invoice.invoice_number,
                transaction_date=invoice.invoice_date,
                created_by=invoice.created_by,
                source_invoice=invoice,
            )
        )

        # Cost of Sales entries if applicable
        for item in invoice.items.filter(cost_price_cents__gt=0):
            # Cost of Sales Dr / Inventory Cr
            entries.append(
                DoubleEntryBookkeeping.create_journal_entry(
                    hospital=invoice.hospital,
                    debit_account_code="5000",  # Cost of Sales
                    credit_account_code="1300",  # Inventory
                    amount_cents=item.cost_price_cents * int(item.quantity),
                    description=f"Cost of sales for {item.description}",
                    reference_number=invoice.invoice_number,
                    transaction_date=invoice.invoice_date,
                    created_by=invoice.created_by,
                    source_invoice=invoice,
                )
            )

        return entries

    @staticmethod
    def post_payment_entries(payment):
        """Post accounting entries for a payment"""
        # Cash/Bank Dr / Accounts Receivable Cr
        bank_account_code = (
            "1100" if payment.payment_method == "CASH" else "1150"
        )  # noqa: E501

        entry = DoubleEntryBookkeeping.create_journal_entry(
            hospital=payment.hospital,
            debit_account_code=bank_account_code,
            credit_account_code="1200",  # Accounts Receivable
            amount_cents=payment.amount_cents,
            description=f"Payment received - {payment.payment_number}",
            reference_number=payment.payment_number,
            transaction_date=payment.payment_date,
            created_by=payment.received_by,
            source_payment=payment,
        )

        # TDS entry if applicable
        if payment.tds_cents > 0:
            DoubleEntryBookkeeping.create_journal_entry(
                hospital=payment.hospital,
                debit_account_code="1400",  # TDS Receivable
                credit_account_code="2300",  # TDS Payable
                amount_cents=payment.tds_cents,
                description=f"TDS on payment {payment.payment_number}",
                reference_number=payment.payment_number,
                transaction_date=payment.payment_date,
                created_by=payment.received_by,
                source_payment=payment,
            )

        return entry

    @staticmethod
    def post_expense_entries(expense):
        """Post accounting entries for expenses"""
        # Expense Dr / Accounts Payable Cr
        expense_account_code = {
            "MEDICAL_SUPPLIES": "5100",
            "PHARMACEUTICALS": "5110",
            "EQUIPMENT": "5120",
            "UTILITIES": "6100",
            "RENT": "6200",
            "SALARIES": "6300",
            "PROFESSIONAL_FEES": "6400",
            "MAINTENANCE": "6500",
            "INSURANCE": "6600",
            "MARKETING": "6700",
            "ADMINISTRATIVE": "6800",
            "OTHER": "6900",
        }.get(expense.category, "6900")

        entry = DoubleEntryBookkeeping.create_journal_entry(
            hospital=expense.hospital,
            debit_account_code=expense_account_code,
            credit_account_code="2100",  # Accounts Payable
            amount_cents=expense.amount_cents,
            description=f"Expense - {expense.description}",
            reference_number=expense.expense_number,
            transaction_date=expense.expense_date,
            created_by=expense.created_by,
            source_expense=expense,
        )

        return entry

    @staticmethod
    def post_payroll_entries(payroll):
        """Post accounting entries for payroll"""
        entries = []

        # Salary Expense Dr / Salary Payable Cr
        entries.append(
            DoubleEntryBookkeeping.create_journal_entry(
                hospital=payroll.hospital,
                debit_account_code="6300",  # Salary Expense
                credit_account_code="2400",  # Salary Payable
                amount_cents=payroll.net_salary_cents,
                description=f"Salary for {payroll.employee.get_full_name()}",
                reference_number=f"PAY-{payroll.id}",
                transaction_date=payroll.pay_date,
                created_by=payroll.created_by,
                source_payroll=payroll,
            )
        )

        # Employer contributions
        if payroll.pf_employer_cents > 0:
            entries.append(
                DoubleEntryBookkeeping.create_journal_entry(
                    hospital=payroll.hospital,
                    debit_account_code="6310",  # PF Expense
                    credit_account_code="2410",  # PF Payable
                    amount_cents=payroll.pf_employer_cents,
                    description=f"Employer PF contribution for {payroll.employee.get_full_name()}",  # noqa: E501
                    reference_number=f"PAY-{payroll.id}",
                    transaction_date=payroll.pay_date,
                    created_by=payroll.created_by,
                    source_payroll=payroll,
                )
            )

        if payroll.esi_employer_cents > 0:
            entries.append(
                DoubleEntryBookkeeping.create_journal_entry(
                    hospital=payroll.hospital,
                    debit_account_code="6320",  # ESI Expense
                    credit_account_code="2420",  # ESI Payable
                    amount_cents=payroll.esi_employer_cents,
                    description=f"Employer ESI contribution for {payroll.employee.get_full_name()}",  # noqa: E501
                    reference_number=f"PAY-{payroll.id}",
                    transaction_date=payroll.pay_date,
                    created_by=payroll.created_by,
                    source_payroll=payroll,
                )
            )

        return entries


class DepreciationCalculator:
    """Handle asset depreciation calculations"""

    @staticmethod
    def calculate_monthly_depreciation(asset):
        """Calculate monthly depreciation for an asset"""
        annual_depreciation = asset.calculate_annual_depreciation()
        return annual_depreciation // 12

    @staticmethod
    def generate_depreciation_schedule(asset):
        """Generate complete depreciation schedule for an asset"""
        schedule = []
        current_book_value = asset.purchase_cost_cents
        accumulated_depreciation = 0

        for year in range(asset.useful_life_years):
            if asset.depreciation_method == "STRAIGHT_LINE":
                annual_depreciation = (
                    asset.purchase_cost_cents - asset.salvage_value_cents
                ) // asset.useful_life_years
            elif asset.depreciation_method == "REDUCING_BALANCE":
                rate = (
                    asset.depreciation_rate / 100
                    if asset.depreciation_rate
                    else (1 / asset.useful_life_years)
                )
                annual_depreciation = int(current_book_value * rate)
            else:  # DOUBLE_DECLINING
                rate = 2 / asset.useful_life_years
                annual_depreciation = int(current_book_value * rate)

            # Ensure we don't depreciate below salvage value
            if accumulated_depreciation + annual_depreciation > (
                asset.purchase_cost_cents - asset.salvage_value_cents
            ):
                annual_depreciation = (
                    asset.purchase_cost_cents - asset.salvage_value_cents
                ) - accumulated_depreciation

            accumulated_depreciation += annual_depreciation
            current_book_value = (
                asset.purchase_cost_cents - accumulated_depreciation
            )  # noqa: E501

            schedule.append(
                {
                    "year": year + 1,
                    "depreciation_amount": annual_depreciation,
                    "accumulated_depreciation": accumulated_depreciation,
                    "book_value": current_book_value,
                    "date": date(
                        asset.purchase_date.year + year + 1,
                        asset.purchase_date.month,
                        asset.purchase_date.day,
                    ),
                }
            )

            if current_book_value <= asset.salvage_value_cents:
                break

        return schedule

    @staticmethod
    @transaction.atomic
    def process_monthly_depreciation(hospital, processing_date=None):
        """Process depreciation for all assets for a given month"""
        if not processing_date:
            processing_date = timezone.now().date()

        active_assets = FixedAsset.objects.filter(
            hospital=hospital,
            is_active=True,
            purchase_date__lt=processing_date,
        )

        processed_count = 0
        for asset in active_assets:
            # Check if depreciation already processed for this month
            existing_entry = DepreciationSchedule.objects.filter(
                asset=asset,
                depreciation_date__year=processing_date.year,
                depreciation_date__month=processing_date.month,
            ).first()

            if existing_entry:
                continue

            monthly_depreciation = (
                DepreciationCalculator.calculate_monthly_depreciation(asset)
            )
            if monthly_depreciation <= 0:
                continue

            # Create depreciation schedule entry
            new_accumulated = (
                asset.accumulated_depreciation_cents + monthly_depreciation
            )
            new_book_value = asset.purchase_cost_cents - new_accumulated

            DepreciationSchedule.objects.create(
                hospital=hospital,
                asset=asset,
                depreciation_date=processing_date,
                depreciation_amount_cents=monthly_depreciation,
                accumulated_depreciation_cents=new_accumulated,
                book_value_cents=new_book_value,
                is_processed=True,
            )

            # Update asset
            asset.accumulated_depreciation_cents = new_accumulated
            asset.current_book_value_cents = new_book_value
            asset.save(
                update_fields=[
                    "accumulated_depreciation_cents",
                    "current_book_value_cents",
                ]
            )

            # Create accounting entry
            DoubleEntryBookkeeping.create_journal_entry(
                hospital=hospital,
                debit_account_code="6900",  # Depreciation Expense
                credit_account_code="1500",  # Accumulated Depreciation
                amount_cents=monthly_depreciation,
                description=f"Monthly depreciation for {asset.name}",
                reference_number=f"DEP-{asset.asset_code}-{processing_date.strftime('%Y%m')}",  # noqa: E501
                transaction_date=processing_date,
            )

            processed_count += 1

        return processed_count


class TaxCalculator:
    """Handle tax calculations"""

    @staticmethod
    def calculate_gst(amount_cents, gst_rate, is_interstate=False):
        """Calculate GST breakdown"""
        gst_amount = int(amount_cents * gst_rate / 100)

        if is_interstate:
            return {
                "igst_cents": gst_amount,
                "cgst_cents": 0,
                "sgst_cents": 0,
                "total_tax_cents": gst_amount,
            }
        else:
            # Split equally between CGST and SGST
            cgst = gst_amount // 2
            sgst = gst_amount - cgst  # Handle odd amounts
            return {
                "igst_cents": 0,
                "cgst_cents": cgst,
                "sgst_cents": sgst,
                "total_tax_cents": cgst + sgst,
            }

    @staticmethod
    def calculate_tds(gross_amount_cents, tds_rate):
        """Calculate TDS amount"""
        return int(gross_amount_cents * tds_rate / 100)

    @staticmethod
    def get_tax_liability_for_period(
        hospital, start_date, end_date, tax_type="GST"
    ):  # noqa: E501
        """Calculate tax liability for a specific period"""
        # Get all invoices in the period
        invoices = AccountingInvoice.objects.filter(
            hospital=hospital,
            invoice_date__gte=start_date,
            invoice_date__lte=end_date,
            status__in=["PAID", "PARTIAL"],
        )

        total_sales = sum(inv.total_cents for inv in invoices)
        total_tax_collected = sum(inv.tax_cents for inv in invoices)

        # Get input tax credit from expenses
        expenses = Expense.objects.filter(
            hospital=hospital,
            expense_date__gte=start_date,
            expense_date__lte=end_date,
        )

        input_tax_credit = sum(exp.tax_cents for exp in expenses)

        net_tax_liability = total_tax_collected - input_tax_credit

        return {
            "total_sales_cents": total_sales,
            "taxable_sales_cents": total_sales,  # Simplified - all sales are taxable      # noqa: E501
            "tax_collected_cents": total_tax_collected,
            "input_tax_credit_cents": input_tax_credit,
            "net_tax_liability_cents": net_tax_liability,
        }


class ReportGenerator:
    """Generate financial reports"""

    @staticmethod
    def generate_trial_balance(hospital, as_of_date):
        """Generate trial balance report"""
        accounts = ChartOfAccounts.objects.filter(
            hospital=hospital, is_active=True
        )  # noqa: E501
        trial_balance = []

        total_debits = 0
        total_credits = 0

        for account in accounts:
            debit_sum = (
                account.debit_entries.filter(
                    transaction_date__lte=as_of_date
                ).aggregate(total=models.Sum("amount_cents"))["total"]
                or 0
            )

            credit_sum = (
                account.credit_entries.filter(
                    transaction_date__lte=as_of_date
                ).aggregate(total=models.Sum("amount_cents"))["total"]
                or 0
            )

            balance = debit_sum - credit_sum

            if balance != 0:  # Only include accounts with balances
                if balance > 0:
                    debit_balance = balance
                    credit_balance = 0
                    total_debits += debit_balance
                else:
                    debit_balance = 0
                    credit_balance = abs(balance)
                    total_credits += credit_balance

                trial_balance.append(
                    {
                        "account_code": account.account_code,
                        "account_name": account.account_name,
                        "account_type": account.account_type,
                        "debit_balance_cents": debit_balance,
                        "credit_balance_cents": credit_balance,
                    }
                )

        return {
            "accounts": trial_balance,
            "total_debits": total_debits,
            "total_credits": total_credits,
            "is_balanced": total_debits == total_credits,
        }

    @staticmethod
    def generate_profit_loss(hospital, start_date, end_date):
        """Generate Profit & Loss statement"""
        # Income accounts
        income_accounts = ChartOfAccounts.objects.filter(
            hospital=hospital, account_type="INCOME", is_active=True
        )

        total_income = 0
        income_details = []

        for account in income_accounts:
            credit_sum = (
                account.credit_entries.filter(
                    transaction_date__gte=start_date,
                    transaction_date__lte=end_date,
                ).aggregate(total=models.Sum("amount_cents"))["total"]
                or 0
            )

            debit_sum = (
                account.debit_entries.filter(
                    transaction_date__gte=start_date,
                    transaction_date__lte=end_date,
                ).aggregate(total=models.Sum("amount_cents"))["total"]
                or 0
            )

            net_income = credit_sum - debit_sum
            total_income += net_income

            if net_income != 0:
                income_details.append(
                    {
                        "account_code": account.account_code,
                        "account_name": account.account_name,
                        "amount_cents": net_income,
                    }
                )

        # Expense accounts
        expense_accounts = ChartOfAccounts.objects.filter(
            hospital=hospital, account_type="EXPENSES", is_active=True
        )

        total_expenses = 0
        expense_details = []

        for account in expense_accounts:
            debit_sum = (
                account.debit_entries.filter(
                    transaction_date__gte=start_date,
                    transaction_date__lte=end_date,
                ).aggregate(total=models.Sum("amount_cents"))["total"]
                or 0
            )

            credit_sum = (
                account.credit_entries.filter(
                    transaction_date__gte=start_date,
                    transaction_date__lte=end_date,
                ).aggregate(total=models.Sum("amount_cents"))["total"]
                or 0
            )

            net_expense = debit_sum - credit_sum
            total_expenses += net_expense

            if net_expense != 0:
                expense_details.append(
                    {
                        "account_code": account.account_code,
                        "account_name": account.account_name,
                        "amount_cents": net_expense,
                    }
                )

        net_profit = total_income - total_expenses

        return {
            "period": f"{start_date} to {end_date}",
            "income": income_details,
            "expenses": expense_details,
            "total_income_cents": total_income,
            "total_expenses_cents": total_expenses,
            "net_profit_cents": net_profit,
        }

    @staticmethod
    def generate_balance_sheet(hospital, as_of_date):
        """Generate Balance Sheet"""
        balance_sheet = {
            "as_of_date": as_of_date,
            "assets": {
                "current_assets": [],
                "fixed_assets": [],
                "total_assets_cents": 0,
            },
            "liabilities": {
                "current_liabilities": [],
                "long_term_liabilities": [],
                "total_liabilities_cents": 0,
            },
            "equity": {"equity_accounts": [], "total_equity_cents": 0},
        }

        # Assets
        asset_accounts = ChartOfAccounts.objects.filter(
            hospital=hospital, account_type="ASSETS", is_active=True
        )

        for account in asset_accounts:
            balance = account.balance
            if balance > 0:
                asset_data = {
                    "account_code": account.account_code,
                    "account_name": account.account_name,
                    "amount_cents": balance,
                }

                if account.account_subtype == "CURRENT_ASSETS":
                    balance_sheet["assets"]["current_assets"].append(
                        asset_data
                    )  # noqa: E501
                else:
                    balance_sheet["assets"]["fixed_assets"].append(asset_data)

                balance_sheet["assets"]["total_assets_cents"] += balance

        # Liabilities
        liability_accounts = ChartOfAccounts.objects.filter(
            hospital=hospital, account_type="LIABILITIES", is_active=True
        )

        for account in liability_accounts:
            balance = account.balance
            if balance > 0:
                liability_data = {
                    "account_code": account.account_code,
                    "account_name": account.account_name,
                    "amount_cents": balance,
                }

                if account.account_subtype == "CURRENT_LIABILITIES":
                    balance_sheet["liabilities"]["current_liabilities"].append(
                        liability_data
                    )
                else:
                    balance_sheet["liabilities"][
                        "long_term_liabilities"
                    ].append(  # noqa: E501
                        liability_data
                    )

                balance_sheet["liabilities"][
                    "total_liabilities_cents"
                ] += balance  # noqa: E501

        # Equity
        equity_accounts = ChartOfAccounts.objects.filter(
            hospital=hospital, account_type="EQUITY", is_active=True
        )

        for account in equity_accounts:
            balance = account.balance
            if balance != 0:
                balance_sheet["equity"]["equity_accounts"].append(
                    {
                        "account_code": account.account_code,
                        "account_name": account.account_name,
                        "amount_cents": balance,
                    }
                )
                balance_sheet["equity"]["total_equity_cents"] += balance

        return balance_sheet


class ExportEngine:
    """Handle various export formats"""

    @staticmethod
    def export_to_excel(data, headers, filename):
        """Export data to Excel format"""
        workbook = openpyxl.Workbook()
        worksheet = workbook.active

        # Header styling
        header_font = Font(bold=True, color="FFFFFF")
        header_fill = PatternFill(
            start_color="366092", end_color="366092", fill_type="solid"
        )
        border = Border(
            left=Side(border_style="thin"),
            right=Side(border_style="thin"),
            top=Side(border_style="thin"),
            bottom=Side(border_style="thin"),
        )

        # Write headers
        for col, header in enumerate(headers, 1):
            cell = worksheet.cell(row=1, column=col, value=header)
            cell.font = header_font
            cell.fill = header_fill
            cell.border = border

        # Write data
        for row_idx, row_data in enumerate(data, 2):
            for col_idx, value in enumerate(row_data, 1):
                cell = worksheet.cell(row=row_idx, column=col_idx, value=value)
                cell.border = border

        # Auto-adjust column widths
        for column in worksheet.columns:
            max_length = 0
            column_letter = column[0].column_letter
            for cell in column:
                try:
                    if len(str(cell.value)) > max_length:
                        max_length = len(str(cell.value))
                except Exception:
                    pass
            adjusted_width = min(max_length + 2, 50)
            worksheet.column_dimensions[column_letter].width = adjusted_width

        # Save to BytesIO
        excel_buffer = io.BytesIO()
        workbook.save(excel_buffer)
        excel_buffer.seek(0)

        return excel_buffer

    @staticmethod
    def export_to_tally_xml(transactions, export_type="SALES"):
        """Export to Tally-compatible XML format"""
        root = ET.Element("ENVELOPE")
        header = ET.SubElement(root, "HEADER")
        ET.SubElement(header, "TALLYREQUEST").text = "Import Data"

        body = ET.SubElement(root, "BODY")
        import_data = ET.SubElement(body, "IMPORTDATA")
        request_desc = ET.SubElement(import_data, "REQUESTDESC")
        ET.SubElement(request_desc, "REPORTNAME").text = "Vouchers"

        request_data = ET.SubElement(import_data, "REQUESTDATA")

        for trans in transactions:
            voucher = ET.SubElement(request_data, "TALLYMESSAGE")
            voucher_data = ET.SubElement(voucher, "VOUCHER")

            if export_type == "SALES":
                ET.SubElement(voucher_data, "VOUCHERTYPENAME").text = "Sales"
                ET.SubElement(voucher_data, "PARTYLEDGERNAME").text = transaction.get(
                    "party_name", ""
                )  # noqa: E501  # noqa: E501  # noqa: E501   # noqa: E501
                ET.SubElement(voucher_data, "DATE").text = transaction.get(
                    "date", ""
                ).strftime("%Y%m%d")
                ET.SubElement(voucher_data, "AMOUNT").text = str(
                    transaction.get("amount_cents", 0) / 100
                )
            elif export_type == "PURCHASE":
                ET.SubElement(
                    voucher_data, "VOUCHERTYPENAME"
                ).text = "Purchase"  # noqa: E501
            # Add other voucher types as needed

        return ET.tostring(root, encoding="unicode")

    @staticmethod
    def export_gst_returns(
        hospital, start_date, end_date, return_type="GSTR1"
    ):  # noqa: E501
        """Export GST returns in JSON format"""
        if return_type == "GSTR1":
            # B2B supplies
            b2b_supplies = []
            invoices = AccountingInvoice.objects.filter(
                hospital=hospital,
                invoice_date__gte=start_date,
                invoice_date__lte=end_date,
                invoice_type="CORPORATE",
            )

            for invoice in invoices:
                if invoice.customer and invoice.customer.gstin:
                    b2b_supplies.append(
                        {
                            "ctin": invoice.customer.gstin,
                            "inv": [
                                {
                                    "inum": invoice.invoice_number,
                                    "idt": invoice.invoice_date.strftime(
                                        "%d-%m-%Y"
                                    ),  # noqa: E501
                                    "val": invoice.total_cents / 100,
                                    "pos": "07",  # Place of supply - needs to be configured      # noqa: E501
                                    "rchrg": "N",
                                    "inv_typ": "R",
                                    "itms": [],
                                }
                            ],
                        }
                    )

            return {
                "gstin": "",  # Hospital's GSTIN - needs to be configured
                "ret_period": start_date.strftime("%m%Y"),
                "b2b": b2b_supplies,
            }

        # Add other GST return types as needed
        return {}


class AgeingReportGenerator:
    """Generate ageing reports for receivables and payables"""

    @staticmethod
    def generate_receivables_ageing(hospital, as_of_date):
        """Generate ageing report for accounts receivable"""
        unpaid_invoices = AccountingInvoice.objects.filter(
            hospital=hospital,
            status__in=["SENT", "OVERDUE", "PARTIAL"],
            balance_cents__gt=0,
        )

        ageing_buckets = {"0-30": [], "31-60": [], "61-90": [], "90+": []}

        for invoice in unpaid_invoices:
            days_outstanding = (as_of_date - invoice.due_date).days

            ageing_data = {
                "invoice_number": invoice.invoice_number,
                "customer": str(invoice.customer or invoice.patient),
                "invoice_date": invoice.invoice_date,
                "due_date": invoice.due_date,
                "total_cents": invoice.total_cents,
                "balance_cents": invoice.balance_cents,
                "days_outstanding": days_outstanding,
            }

            if days_outstanding <= 30:
                ageing_buckets["0-30"].append(ageing_data)
            elif days_outstanding <= 60:
                ageing_buckets["31-60"].append(ageing_data)
            elif days_outstanding <= 90:
                ageing_buckets["61-90"].append(ageing_data)
            else:
                ageing_buckets["90+"].append(ageing_data)

        # Calculate totals for each bucket
        bucket_totals = {}
        for bucket, invoices in ageing_buckets.items():
            bucket_totals[bucket] = sum(
                inv["balance_cents"] for inv in invoices
            )  # noqa: E501

        return {
            "as_of_date": as_of_date,
            "ageing_buckets": ageing_buckets,
            "bucket_totals": bucket_totals,
            "grand_total": sum(bucket_totals.values()),
        }


class BankReconciliationHelper:
    """Help with bank reconciliation"""

    @staticmethod
    def auto_match_transactions(bank_account, tolerance_cents=100):
        """Auto-match bank transactions with payments/expenses"""
        unreconciled_bank_txns = BankTransaction.objects.filter(
            bank_account=bank_account, is_reconciled=False
        )

        matched_count = 0

        for bank_txn in unreconciled_bank_txns:
            if bank_txn.transaction_type == "CREDIT":
                # Try to match with payments
                matching_payments = AccountingPayment.objects.filter(
                    bank_account=bank_account,
                    payment_date=bank_txn.transaction_date,
                    amount_cents__gte=bank_txn.amount_cents - tolerance_cents,
                    amount_cents__lte=bank_txn.amount_cents + tolerance_cents,
                    status="CLEARED",
                ).exclude(banktransaction__isnull=False)

                if matching_payments.count() == 1:
                    payment = matching_payments.first()
                    bank_txn.reconciled_payment = payment
                    bank_txn.is_reconciled = True
                    bank_txn.reconciled_at = timezone.now()
                    bank_txn.save()
                    matched_count += 1

            else:  # DEBIT
                # Try to match with expenses
                matching_expenses = Expense.objects.filter(
                    payment_date=bank_txn.transaction_date,
                    net_amount_cents__gte=bank_txn.amount_cents
                    - tolerance_cents,  # noqa: E501
                    net_amount_cents__lte=bank_txn.amount_cents
                    + tolerance_cents,  # noqa: E501
                    is_paid=True,
                ).exclude(banktransaction__isnull=False)

                if matching_expenses.count() == 1:
                    expense = matching_expenses.first()
                    bank_txn.reconciled_expense = expense
                    bank_txn.is_reconciled = True
                    bank_txn.reconciled_at = timezone.now()
                    bank_txn.save()
                    matched_count += 1

        return matched_count


class ComplianceReporter:
    """Generate compliance reports"""

    @staticmethod
    def generate_tds_return(hospital, quarter, financial_year):
        """Generate TDS return data"""
        from .models import TDSEntry

        # Calculate quarter dates
        quarter_months = {
            "Q1": (4, 6),  # Apr-Jun
            "Q2": (7, 9),  # Jul-Sep
            "Q3": (10, 12),  # Oct-Dec
            "Q4": (1, 3),  # Jan-Mar
        }

        start_month, end_month = quarter_months[quarter]
        if quarter == "Q4":
            start_date = date(financial_year + 1, start_month, 1)
            end_date = date(financial_year + 1, end_month + 1, 1) - timedelta(
                days=1
            )  # noqa: E501
        else:
            start_date = date(financial_year, start_month, 1)
            end_date = date(financial_year, end_month + 1, 1) - timedelta(
                days=1
            )  # noqa: E501

        tds_entries = TDSEntry.objects.filter(
            hospital=hospital,
            deduction_date__gte=start_date,
            deduction_date__lte=end_date,
        )

        # Group by section and vendor/employee
        tds_summary = {}
        for entry in tds_entries:
            key = (entry.section, entry.vendor_id or entry.employee_id)
            if key not in tds_summary:
                tds_summary[key] = {
                    "section": entry.section,
                    "deductee": str(entry.vendor or entry.employee),
                    "pan": getattr(entry.vendor, "pan", "")
                    or getattr(entry.employee, "profile", {}).get("pan", ""),
                    "gross_amount_cents": 0,
                    "tds_amount_cents": 0,
                }

            tds_summary[key]["gross_amount_cents"] += entry.gross_amount_cents
            tds_summary[key]["tds_amount_cents"] += entry.tds_amount_cents

        return {
            "quarter": quarter,
            "financial_year": financial_year,
            "start_date": start_date,
            "end_date": end_date,
            "tds_entries": list(tds_summary.values()),
            "total_tds_cents": sum(
                entry["tds_amount_cents"] for entry in tds_summary.values()
            ),
<<<<<<< HEAD
        }
>>>>>>> transform-refactor
=======
        }
>>>>>>> 159ff636
<|MERGE_RESOLUTION|>--- conflicted
+++ resolved
@@ -1,17 +1,12 @@
-<<<<<<< HEAD
-<<<<<<< HEAD
 """
 Business logic utilities for accounting operations.
 """
 
-import csv
 import io
-import json
-import xml.etree.ElementTree as ET
-from datetime import date, datetime, timedelta
-from decimal import Decimal
+from datetime import date, timedelta
 
 import openpyxl
+from defusedxml import ElementTree as ET
 from django.db import models, transaction
 from django.utils import timezone
 from openpyxl.styles import Border, Font, PatternFill, Side
@@ -24,11 +19,8 @@
     Currency,
     DepreciationSchedule,
     Expense,
-    FinancialYear,
     FixedAsset,
     LedgerEntry,
-    PayrollEntry,
-    TaxLiability,
 )
 
 
@@ -60,965 +52,6 @@
         # Get accounts
         try:
             debit_account = ChartOfAccounts.objects.get(
-                hospital=hospital, account_code=debit_account_code, is_active=True
-            )
-            credit_account = ChartOfAccounts.objects.get(
-                hospital=hospital, account_code=credit_account_code, is_active=True
-            )
-        except ChartOfAccounts.DoesNotExist as e:
-            raise ValueError(f"Account not found: {e}")
-
-        # Get base currency
-        currency = Currency.objects.filter(
-            hospital=hospital, is_base_currency=True
-        ).first()
-        if not currency:
-            raise ValueError("No base currency configured")
-
-        # Create ledger entry
-        ledger_entry = LedgerEntry.objects.create(
-            hospital=hospital,
-            transaction_date=transaction_date,
-            reference_number=reference_number,
-            description=description,
-            debit_account=debit_account,
-            credit_account=credit_account,
-            amount_cents=amount_cents,
-            currency=currency,
-            created_by=created_by,
-            invoice=source_invoice,
-            payment=source_payment,
-            expense=source_expense,
-            payroll=source_payroll,
-        )
-
-        return ledger_entry
-
-    @staticmethod
-    def post_invoice_entries(invoice):
-        """Post accounting entries for an invoice"""
-        entries = []
-
-        # Accounts Receivable Dr / Sales Cr
-        entries.append(
-            DoubleEntryBookkeeping.create_journal_entry(
-                hospital=invoice.hospital,
-                debit_account_code="1200",  # Accounts Receivable
-                credit_account_code="4000",  # Sales Revenue
-                amount_cents=invoice.total_cents,
-                description=f"Sales invoice {invoice.invoice_number}",
-                reference_number=invoice.invoice_number,
-                transaction_date=invoice.invoice_date,
-                created_by=invoice.created_by,
-                source_invoice=invoice,
-            )
-        )
-
-        # Cost of Sales entries if applicable
-        for item in invoice.items.filter(cost_price_cents__gt=0):
-            # Cost of Sales Dr / Inventory Cr
-            entries.append(
-                DoubleEntryBookkeeping.create_journal_entry(
-                    hospital=invoice.hospital,
-                    debit_account_code="5000",  # Cost of Sales
-                    credit_account_code="1300",  # Inventory
-                    amount_cents=item.cost_price_cents * int(item.quantity),
-                    description=f"Cost of sales for {item.description}",
-                    reference_number=invoice.invoice_number,
-                    transaction_date=invoice.invoice_date,
-                    created_by=invoice.created_by,
-                    source_invoice=invoice,
-                )
-            )
-
-        return entries
-
-    @staticmethod
-    def post_payment_entries(payment):
-        """Post accounting entries for a payment"""
-        # Cash/Bank Dr / Accounts Receivable Cr
-        bank_account_code = "1100" if payment.payment_method == "CASH" else "1150"
-
-        entry = DoubleEntryBookkeeping.create_journal_entry(
-            hospital=payment.hospital,
-            debit_account_code=bank_account_code,
-            credit_account_code="1200",  # Accounts Receivable
-            amount_cents=payment.amount_cents,
-            description=f"Payment received - {payment.payment_number}",
-            reference_number=payment.payment_number,
-            transaction_date=payment.payment_date,
-            created_by=payment.received_by,
-            source_payment=payment,
-        )
-
-        # TDS entry if applicable
-        if payment.tds_cents > 0:
-            DoubleEntryBookkeeping.create_journal_entry(
-                hospital=payment.hospital,
-                debit_account_code="1400",  # TDS Receivable
-                credit_account_code="2300",  # TDS Payable
-                amount_cents=payment.tds_cents,
-                description=f"TDS on payment {payment.payment_number}",
-                reference_number=payment.payment_number,
-                transaction_date=payment.payment_date,
-                created_by=payment.received_by,
-                source_payment=payment,
-            )
-
-        return entry
-
-    @staticmethod
-    def post_expense_entries(expense):
-        """Post accounting entries for expenses"""
-        # Expense Dr / Accounts Payable Cr
-        expense_account_code = {
-            "MEDICAL_SUPPLIES": "5100",
-            "PHARMACEUTICALS": "5110",
-            "EQUIPMENT": "5120",
-            "UTILITIES": "6100",
-            "RENT": "6200",
-            "SALARIES": "6300",
-            "PROFESSIONAL_FEES": "6400",
-            "MAINTENANCE": "6500",
-            "INSURANCE": "6600",
-            "MARKETING": "6700",
-            "ADMINISTRATIVE": "6800",
-            "OTHER": "6900",
-        }.get(expense.category, "6900")
-
-        entry = DoubleEntryBookkeeping.create_journal_entry(
-            hospital=expense.hospital,
-            debit_account_code=expense_account_code,
-            credit_account_code="2100",  # Accounts Payable
-            amount_cents=expense.amount_cents,
-            description=f"Expense - {expense.description}",
-            reference_number=expense.expense_number,
-            transaction_date=expense.expense_date,
-            created_by=expense.created_by,
-            source_expense=expense,
-        )
-
-        return entry
-
-    @staticmethod
-    def post_payroll_entries(payroll):
-        """Post accounting entries for payroll"""
-        entries = []
-
-        # Salary Expense Dr / Salary Payable Cr
-        entries.append(
-            DoubleEntryBookkeeping.create_journal_entry(
-                hospital=payroll.hospital,
-                debit_account_code="6300",  # Salary Expense
-                credit_account_code="2400",  # Salary Payable
-                amount_cents=payroll.net_salary_cents,
-                description=f"Salary for {payroll.employee.get_full_name()}",
-                reference_number=f"PAY-{payroll.id}",
-                transaction_date=payroll.pay_date,
-                created_by=payroll.created_by,
-                source_payroll=payroll,
-            )
-        )
-
-        # Employer contributions
-        if payroll.pf_employer_cents > 0:
-            entries.append(
-                DoubleEntryBookkeeping.create_journal_entry(
-                    hospital=payroll.hospital,
-                    debit_account_code="6310",  # PF Expense
-                    credit_account_code="2410",  # PF Payable
-                    amount_cents=payroll.pf_employer_cents,
-                    description=f"Employer PF contribution for {payroll.employee.get_full_name()}",
-                    reference_number=f"PAY-{payroll.id}",
-                    transaction_date=payroll.pay_date,
-                    created_by=payroll.created_by,
-                    source_payroll=payroll,
-                )
-            )
-
-        if payroll.esi_employer_cents > 0:
-            entries.append(
-                DoubleEntryBookkeeping.create_journal_entry(
-                    hospital=payroll.hospital,
-                    debit_account_code="6320",  # ESI Expense
-                    credit_account_code="2420",  # ESI Payable
-                    amount_cents=payroll.esi_employer_cents,
-                    description=f"Employer ESI contribution for {payroll.employee.get_full_name()}",
-                    reference_number=f"PAY-{payroll.id}",
-                    transaction_date=payroll.pay_date,
-                    created_by=payroll.created_by,
-                    source_payroll=payroll,
-                )
-            )
-
-        return entries
-
-
-class DepreciationCalculator:
-    """Handle asset depreciation calculations"""
-
-    @staticmethod
-    def calculate_monthly_depreciation(asset):
-        """Calculate monthly depreciation for an asset"""
-        annual_depreciation = asset.calculate_annual_depreciation()
-        return annual_depreciation // 12
-
-    @staticmethod
-    def generate_depreciation_schedule(asset):
-        """Generate complete depreciation schedule for an asset"""
-        schedule = []
-        current_book_value = asset.purchase_cost_cents
-        accumulated_depreciation = 0
-
-        for year in range(asset.useful_life_years):
-            if asset.depreciation_method == "STRAIGHT_LINE":
-                annual_depreciation = (
-                    asset.purchase_cost_cents - asset.salvage_value_cents
-                ) // asset.useful_life_years
-            elif asset.depreciation_method == "REDUCING_BALANCE":
-                rate = (
-                    asset.depreciation_rate / 100
-                    if asset.depreciation_rate
-                    else (1 / asset.useful_life_years)
-                )
-                annual_depreciation = int(current_book_value * rate)
-            else:  # DOUBLE_DECLINING
-                rate = 2 / asset.useful_life_years
-                annual_depreciation = int(current_book_value * rate)
-
-            # Ensure we don't depreciate below salvage value
-            if accumulated_depreciation + annual_depreciation > (
-                asset.purchase_cost_cents - asset.salvage_value_cents
-            ):
-                annual_depreciation = (
-                    asset.purchase_cost_cents - asset.salvage_value_cents
-                ) - accumulated_depreciation
-
-            accumulated_depreciation += annual_depreciation
-            current_book_value = asset.purchase_cost_cents - accumulated_depreciation
-
-            schedule.append(
-                {
-                    "year": year + 1,
-                    "depreciation_amount": annual_depreciation,
-                    "accumulated_depreciation": accumulated_depreciation,
-                    "book_value": current_book_value,
-                    "date": date(
-                        asset.purchase_date.year + year + 1,
-                        asset.purchase_date.month,
-                        asset.purchase_date.day,
-                    ),
-                }
-            )
-
-            if current_book_value <= asset.salvage_value_cents:
-                break
-
-        return schedule
-
-    @staticmethod
-    @transaction.atomic
-    def process_monthly_depreciation(hospital, processing_date=None):
-        """Process depreciation for all assets for a given month"""
-        if not processing_date:
-            processing_date = timezone.now().date()
-
-        active_assets = FixedAsset.objects.filter(
-            hospital=hospital, is_active=True, purchase_date__lt=processing_date
-        )
-
-        processed_count = 0
-        for asset in active_assets:
-            # Check if depreciation already processed for this month
-            existing_entry = DepreciationSchedule.objects.filter(
-                asset=asset,
-                depreciation_date__year=processing_date.year,
-                depreciation_date__month=processing_date.month,
-            ).first()
-
-            if existing_entry:
-                continue
-
-            monthly_depreciation = (
-                DepreciationCalculator.calculate_monthly_depreciation(asset)
-            )
-            if monthly_depreciation <= 0:
-                continue
-
-            # Create depreciation schedule entry
-            new_accumulated = (
-                asset.accumulated_depreciation_cents + monthly_depreciation
-            )
-            new_book_value = asset.purchase_cost_cents - new_accumulated
-
-            depreciation_entry = DepreciationSchedule.objects.create(
-                hospital=hospital,
-                asset=asset,
-                depreciation_date=processing_date,
-                depreciation_amount_cents=monthly_depreciation,
-                accumulated_depreciation_cents=new_accumulated,
-                book_value_cents=new_book_value,
-                is_processed=True,
-            )
-
-            # Update asset
-            asset.accumulated_depreciation_cents = new_accumulated
-            asset.current_book_value_cents = new_book_value
-            asset.save(
-                update_fields=[
-                    "accumulated_depreciation_cents",
-                    "current_book_value_cents",
-                ]
-            )
-
-            # Create accounting entry
-            DoubleEntryBookkeeping.create_journal_entry(
-                hospital=hospital,
-                debit_account_code="6900",  # Depreciation Expense
-                credit_account_code="1500",  # Accumulated Depreciation
-                amount_cents=monthly_depreciation,
-                description=f"Monthly depreciation for {asset.name}",
-                reference_number=f"DEP-{asset.asset_code}-{processing_date.strftime('%Y%m')}",
-                transaction_date=processing_date,
-            )
-
-            processed_count += 1
-
-        return processed_count
-
-
-class TaxCalculator:
-    """Handle tax calculations"""
-
-    @staticmethod
-    def calculate_gst(amount_cents, gst_rate, is_interstate=False):
-        """Calculate GST breakdown"""
-        gst_amount = int(amount_cents * gst_rate / 100)
-
-        if is_interstate:
-            return {
-                "igst_cents": gst_amount,
-                "cgst_cents": 0,
-                "sgst_cents": 0,
-                "total_tax_cents": gst_amount,
-            }
-        else:
-            # Split equally between CGST and SGST
-            cgst = gst_amount // 2
-            sgst = gst_amount - cgst  # Handle odd amounts
-            return {
-                "igst_cents": 0,
-                "cgst_cents": cgst,
-                "sgst_cents": sgst,
-                "total_tax_cents": cgst + sgst,
-            }
-
-    @staticmethod
-    def calculate_tds(gross_amount_cents, tds_rate):
-        """Calculate TDS amount"""
-        return int(gross_amount_cents * tds_rate / 100)
-
-    @staticmethod
-    def get_tax_liability_for_period(hospital, start_date, end_date, tax_type="GST"):
-        """Calculate tax liability for a specific period"""
-        # Get all invoices in the period
-        invoices = AccountingInvoice.objects.filter(
-            hospital=hospital,
-            invoice_date__gte=start_date,
-            invoice_date__lte=end_date,
-            status__in=["PAID", "PARTIAL"],
-        )
-
-        total_sales = sum(inv.total_cents for inv in invoices)
-        total_tax_collected = sum(inv.tax_cents for inv in invoices)
-
-        # Get input tax credit from expenses
-        expenses = Expense.objects.filter(
-            hospital=hospital, expense_date__gte=start_date, expense_date__lte=end_date
-        )
-
-        input_tax_credit = sum(exp.tax_cents for exp in expenses)
-
-        net_tax_liability = total_tax_collected - input_tax_credit
-
-        return {
-            "total_sales_cents": total_sales,
-            "taxable_sales_cents": total_sales,  # Simplified - all sales are taxable
-            "tax_collected_cents": total_tax_collected,
-            "input_tax_credit_cents": input_tax_credit,
-            "net_tax_liability_cents": net_tax_liability,
-        }
-
-
-class ReportGenerator:
-    """Generate financial reports"""
-
-    @staticmethod
-    def generate_trial_balance(hospital, as_of_date):
-        """Generate trial balance report"""
-        accounts = ChartOfAccounts.objects.filter(hospital=hospital, is_active=True)
-        trial_balance = []
-
-        total_debits = 0
-        total_credits = 0
-
-        for account in accounts:
-            debit_sum = (
-                account.debit_entries.filter(
-                    transaction_date__lte=as_of_date
-                ).aggregate(total=models.Sum("amount_cents"))["total"]
-                or 0
-            )
-
-            credit_sum = (
-                account.credit_entries.filter(
-                    transaction_date__lte=as_of_date
-                ).aggregate(total=models.Sum("amount_cents"))["total"]
-                or 0
-            )
-
-            balance = debit_sum - credit_sum
-
-            if balance != 0:  # Only include accounts with balances
-                if balance > 0:
-                    debit_balance = balance
-                    credit_balance = 0
-                    total_debits += debit_balance
-                else:
-                    debit_balance = 0
-                    credit_balance = abs(balance)
-                    total_credits += credit_balance
-
-                trial_balance.append(
-                    {
-                        "account_code": account.account_code,
-                        "account_name": account.account_name,
-                        "account_type": account.account_type,
-                        "debit_balance_cents": debit_balance,
-                        "credit_balance_cents": credit_balance,
-                    }
-                )
-
-        return {
-            "accounts": trial_balance,
-            "total_debits": total_debits,
-            "total_credits": total_credits,
-            "is_balanced": total_debits == total_credits,
-        }
-
-    @staticmethod
-    def generate_profit_loss(hospital, start_date, end_date):
-        """Generate Profit & Loss statement"""
-        # Income accounts
-        income_accounts = ChartOfAccounts.objects.filter(
-            hospital=hospital, account_type="INCOME", is_active=True
-        )
-
-        total_income = 0
-        income_details = []
-
-        for account in income_accounts:
-            credit_sum = (
-                account.credit_entries.filter(
-                    transaction_date__gte=start_date, transaction_date__lte=end_date
-                ).aggregate(total=models.Sum("amount_cents"))["total"]
-                or 0
-            )
-
-            debit_sum = (
-                account.debit_entries.filter(
-                    transaction_date__gte=start_date, transaction_date__lte=end_date
-                ).aggregate(total=models.Sum("amount_cents"))["total"]
-                or 0
-            )
-
-            net_income = credit_sum - debit_sum
-            total_income += net_income
-
-            if net_income != 0:
-                income_details.append(
-                    {
-                        "account_code": account.account_code,
-                        "account_name": account.account_name,
-                        "amount_cents": net_income,
-                    }
-                )
-
-        # Expense accounts
-        expense_accounts = ChartOfAccounts.objects.filter(
-            hospital=hospital, account_type="EXPENSES", is_active=True
-        )
-
-        total_expenses = 0
-        expense_details = []
-
-        for account in expense_accounts:
-            debit_sum = (
-                account.debit_entries.filter(
-                    transaction_date__gte=start_date, transaction_date__lte=end_date
-                ).aggregate(total=models.Sum("amount_cents"))["total"]
-                or 0
-            )
-
-            credit_sum = (
-                account.credit_entries.filter(
-                    transaction_date__gte=start_date, transaction_date__lte=end_date
-                ).aggregate(total=models.Sum("amount_cents"))["total"]
-                or 0
-            )
-
-            net_expense = debit_sum - credit_sum
-            total_expenses += net_expense
-
-            if net_expense != 0:
-                expense_details.append(
-                    {
-                        "account_code": account.account_code,
-                        "account_name": account.account_name,
-                        "amount_cents": net_expense,
-                    }
-                )
-
-        net_profit = total_income - total_expenses
-
-        return {
-            "period": f"{start_date} to {end_date}",
-            "income": income_details,
-            "expenses": expense_details,
-            "total_income_cents": total_income,
-            "total_expenses_cents": total_expenses,
-            "net_profit_cents": net_profit,
-        }
-
-    @staticmethod
-    def generate_balance_sheet(hospital, as_of_date):
-        """Generate Balance Sheet"""
-        balance_sheet = {
-            "as_of_date": as_of_date,
-            "assets": {
-                "current_assets": [],
-                "fixed_assets": [],
-                "total_assets_cents": 0,
-            },
-            "liabilities": {
-                "current_liabilities": [],
-                "long_term_liabilities": [],
-                "total_liabilities_cents": 0,
-            },
-            "equity": {"equity_accounts": [], "total_equity_cents": 0},
-        }
-
-        # Assets
-        asset_accounts = ChartOfAccounts.objects.filter(
-            hospital=hospital, account_type="ASSETS", is_active=True
-        )
-
-        for account in asset_accounts:
-            balance = account.balance
-            if balance > 0:
-                asset_data = {
-                    "account_code": account.account_code,
-                    "account_name": account.account_name,
-                    "amount_cents": balance,
-                }
-
-                if account.account_subtype == "CURRENT_ASSETS":
-                    balance_sheet["assets"]["current_assets"].append(asset_data)
-                else:
-                    balance_sheet["assets"]["fixed_assets"].append(asset_data)
-
-                balance_sheet["assets"]["total_assets_cents"] += balance
-
-        # Liabilities
-        liability_accounts = ChartOfAccounts.objects.filter(
-            hospital=hospital, account_type="LIABILITIES", is_active=True
-        )
-
-        for account in liability_accounts:
-            balance = account.balance
-            if balance > 0:
-                liability_data = {
-                    "account_code": account.account_code,
-                    "account_name": account.account_name,
-                    "amount_cents": balance,
-                }
-
-                if account.account_subtype == "CURRENT_LIABILITIES":
-                    balance_sheet["liabilities"]["current_liabilities"].append(
-                        liability_data
-                    )
-                else:
-                    balance_sheet["liabilities"]["long_term_liabilities"].append(
-                        liability_data
-                    )
-
-                balance_sheet["liabilities"]["total_liabilities_cents"] += balance
-
-        # Equity
-        equity_accounts = ChartOfAccounts.objects.filter(
-            hospital=hospital, account_type="EQUITY", is_active=True
-        )
-
-        for account in equity_accounts:
-            balance = account.balance
-            if balance != 0:
-                balance_sheet["equity"]["equity_accounts"].append(
-                    {
-                        "account_code": account.account_code,
-                        "account_name": account.account_name,
-                        "amount_cents": balance,
-                    }
-                )
-                balance_sheet["equity"]["total_equity_cents"] += balance
-
-        return balance_sheet
-
-
-class ExportEngine:
-    """Handle various export formats"""
-
-    @staticmethod
-    def export_to_excel(data, headers, filename):
-        """Export data to Excel format"""
-        workbook = openpyxl.Workbook()
-        worksheet = workbook.active
-
-        # Header styling
-        header_font = Font(bold=True, color="FFFFFF")
-        header_fill = PatternFill(
-            start_color="366092", end_color="366092", fill_type="solid"
-        )
-        border = Border(
-            left=Side(border_style="thin"),
-            right=Side(border_style="thin"),
-            top=Side(border_style="thin"),
-            bottom=Side(border_style="thin"),
-        )
-
-        # Write headers
-        for col, header in enumerate(headers, 1):
-            cell = worksheet.cell(row=1, column=col, value=header)
-            cell.font = header_font
-            cell.fill = header_fill
-            cell.border = border
-
-        # Write data
-        for row_idx, row_data in enumerate(data, 2):
-            for col_idx, value in enumerate(row_data, 1):
-                cell = worksheet.cell(row=row_idx, column=col_idx, value=value)
-                cell.border = border
-
-        # Auto-adjust column widths
-        for column in worksheet.columns:
-            max_length = 0
-            column_letter = column[0].column_letter
-            for cell in column:
-                try:
-                    if len(str(cell.value)) > max_length:
-                        max_length = len(str(cell.value))
-                except Exception as e:
-                    pass
-            adjusted_width = min(max_length + 2, 50)
-            worksheet.column_dimensions[column_letter].width = adjusted_width
-
-        # Save to BytesIO
-        excel_buffer = io.BytesIO()
-        workbook.save(excel_buffer)
-        excel_buffer.seek(0)
-
-        return excel_buffer
-
-    @staticmethod
-    def export_to_tally_xml(transactions, export_type="SALES"):
-        """Export to Tally-compatible XML format"""
-        root = ET.Element("ENVELOPE")
-        header = ET.SubElement(root, "HEADER")
-        ET.SubElement(header, "TALLYREQUEST").text = "Import Data"
-
-        body = ET.SubElement(root, "BODY")
-        import_data = ET.SubElement(body, "IMPORTDATA")
-        request_desc = ET.SubElement(import_data, "REQUESTDESC")
-        ET.SubElement(request_desc, "REPORTNAME").text = "Vouchers"
-
-        request_data = ET.SubElement(import_data, "REQUESTDATA")
-
-        for transaction in transactions:
-            voucher = ET.SubElement(request_data, "TALLYMESSAGE")
-            voucher_data = ET.SubElement(voucher, "VOUCHER")
-
-            if export_type == "SALES":
-                ET.SubElement(voucher_data, "VOUCHERTYPENAME").text = "Sales"
-                ET.SubElement(voucher_data, "PARTYLEDGERNAME").text = transaction.get(
-                    "party_name", ""
-                )
-                ET.SubElement(voucher_data, "DATE").text = transaction.get(
-                    "date", ""
-                ).strftime("%Y%m%d")
-                ET.SubElement(voucher_data, "AMOUNT").text = str(
-                    transaction.get("amount_cents", 0) / 100
-                )
-            elif export_type == "PURCHASE":
-                ET.SubElement(voucher_data, "VOUCHERTYPENAME").text = "Purchase"
-            # Add other voucher types as needed
-
-        return ET.tostring(root, encoding="unicode")
-
-    @staticmethod
-    def export_gst_returns(hospital, start_date, end_date, return_type="GSTR1"):
-        """Export GST returns in JSON format"""
-        if return_type == "GSTR1":
-            # B2B supplies
-            b2b_supplies = []
-            invoices = AccountingInvoice.objects.filter(
-                hospital=hospital,
-                invoice_date__gte=start_date,
-                invoice_date__lte=end_date,
-                invoice_type="CORPORATE",
-            )
-
-            for invoice in invoices:
-                if invoice.customer and invoice.customer.gstin:
-                    b2b_supplies.append(
-                        {
-                            "ctin": invoice.customer.gstin,
-                            "inv": [
-                                {
-                                    "inum": invoice.invoice_number,
-                                    "idt": invoice.invoice_date.strftime("%d-%m-%Y"),
-                                    "val": invoice.total_cents / 100,
-                                    "pos": "07",  # Place of supply - needs to be configured
-                                    "rchrg": "N",
-                                    "inv_typ": "R",
-                                    "itms": [],
-                                }
-                            ],
-                        }
-                    )
-
-            return {
-                "gstin": "",  # Hospital's GSTIN - needs to be configured
-                "ret_period": start_date.strftime("%m%Y"),
-                "b2b": b2b_supplies,
-            }
-
-        # Add other GST return types as needed
-        return {}
-
-
-class AgeingReportGenerator:
-    """Generate ageing reports for receivables and payables"""
-
-    @staticmethod
-    def generate_receivables_ageing(hospital, as_of_date):
-        """Generate ageing report for accounts receivable"""
-        unpaid_invoices = AccountingInvoice.objects.filter(
-            hospital=hospital,
-            status__in=["SENT", "OVERDUE", "PARTIAL"],
-            balance_cents__gt=0,
-        )
-
-        ageing_buckets = {"0-30": [], "31-60": [], "61-90": [], "90+": []}
-
-        for invoice in unpaid_invoices:
-            days_outstanding = (as_of_date - invoice.due_date).days
-
-            ageing_data = {
-                "invoice_number": invoice.invoice_number,
-                "customer": str(invoice.customer or invoice.patient),
-                "invoice_date": invoice.invoice_date,
-                "due_date": invoice.due_date,
-                "total_cents": invoice.total_cents,
-                "balance_cents": invoice.balance_cents,
-                "days_outstanding": days_outstanding,
-            }
-
-            if days_outstanding <= 30:
-                ageing_buckets["0-30"].append(ageing_data)
-            elif days_outstanding <= 60:
-                ageing_buckets["31-60"].append(ageing_data)
-            elif days_outstanding <= 90:
-                ageing_buckets["61-90"].append(ageing_data)
-            else:
-                ageing_buckets["90+"].append(ageing_data)
-
-        # Calculate totals for each bucket
-        bucket_totals = {}
-        for bucket, invoices in ageing_buckets.items():
-            bucket_totals[bucket] = sum(inv["balance_cents"] for inv in invoices)
-
-        return {
-            "as_of_date": as_of_date,
-            "ageing_buckets": ageing_buckets,
-            "bucket_totals": bucket_totals,
-            "grand_total": sum(bucket_totals.values()),
-        }
-
-
-class BankReconciliationHelper:
-    """Help with bank reconciliation"""
-
-    @staticmethod
-    def auto_match_transactions(bank_account, tolerance_cents=100):
-        """Auto-match bank transactions with payments/expenses"""
-        unreconciled_bank_txns = BankTransaction.objects.filter(
-            bank_account=bank_account, is_reconciled=False
-        )
-
-        matched_count = 0
-
-        for bank_txn in unreconciled_bank_txns:
-            if bank_txn.transaction_type == "CREDIT":
-                # Try to match with payments
-                matching_payments = AccountingPayment.objects.filter(
-                    bank_account=bank_account,
-                    payment_date=bank_txn.transaction_date,
-                    amount_cents__gte=bank_txn.amount_cents - tolerance_cents,
-                    amount_cents__lte=bank_txn.amount_cents + tolerance_cents,
-                    status="CLEARED",
-                ).exclude(banktransaction__isnull=False)
-
-                if matching_payments.count() == 1:
-                    payment = matching_payments.first()
-                    bank_txn.reconciled_payment = payment
-                    bank_txn.is_reconciled = True
-                    bank_txn.reconciled_at = timezone.now()
-                    bank_txn.save()
-                    matched_count += 1
-
-            else:  # DEBIT
-                # Try to match with expenses
-                matching_expenses = Expense.objects.filter(
-                    payment_date=bank_txn.transaction_date,
-                    net_amount_cents__gte=bank_txn.amount_cents - tolerance_cents,
-                    net_amount_cents__lte=bank_txn.amount_cents + tolerance_cents,
-                    is_paid=True,
-                ).exclude(banktransaction__isnull=False)
-
-                if matching_expenses.count() == 1:
-                    expense = matching_expenses.first()
-                    bank_txn.reconciled_expense = expense
-                    bank_txn.is_reconciled = True
-                    bank_txn.reconciled_at = timezone.now()
-                    bank_txn.save()
-                    matched_count += 1
-
-        return matched_count
-
-
-class ComplianceReporter:
-    """Generate compliance reports"""
-
-    @staticmethod
-    def generate_tds_return(hospital, quarter, financial_year):
-        """Generate TDS return data"""
-        from .models import TDSEntry
-
-        # Calculate quarter dates
-        quarter_months = {
-            "Q1": (4, 6),  # Apr-Jun
-            "Q2": (7, 9),  # Jul-Sep
-            "Q3": (10, 12),  # Oct-Dec
-            "Q4": (1, 3),  # Jan-Mar
-        }
-
-        start_month, end_month = quarter_months[quarter]
-        if quarter == "Q4":
-            start_date = date(financial_year + 1, start_month, 1)
-            end_date = date(financial_year + 1, end_month + 1, 1) - timedelta(days=1)
-        else:
-            start_date = date(financial_year, start_month, 1)
-            end_date = date(financial_year, end_month + 1, 1) - timedelta(days=1)
-
-        tds_entries = TDSEntry.objects.filter(
-            hospital=hospital,
-            deduction_date__gte=start_date,
-            deduction_date__lte=end_date,
-        )
-
-        # Group by section and vendor/employee
-        tds_summary = {}
-        for entry in tds_entries:
-            key = (entry.section, entry.vendor_id or entry.employee_id)
-            if key not in tds_summary:
-                tds_summary[key] = {
-                    "section": entry.section,
-                    "deductee": str(entry.vendor or entry.employee),
-                    "pan": getattr(entry.vendor, "pan", "")
-                    or getattr(entry.employee, "profile", {}).get("pan", ""),
-                    "gross_amount_cents": 0,
-                    "tds_amount_cents": 0,
-                }
-
-            tds_summary[key]["gross_amount_cents"] += entry.gross_amount_cents
-            tds_summary[key]["tds_amount_cents"] += entry.tds_amount_cents
-
-        return {
-            "quarter": quarter,
-            "financial_year": financial_year,
-            "start_date": start_date,
-            "end_date": end_date,
-            "tds_entries": list(tds_summary.values()),
-            "total_tds_cents": sum(
-                entry["tds_amount_cents"] for entry in tds_summary.values()
-            ),
-        }
-=======
-=======
->>>>>>> 159ff636
-"""
-Business logic utilities for accounting operations.
-"""
-
-import io
-from datetime import date, timedelta
-
-import openpyxl
-from defusedxml import ElementTree as ET
-from django.db import models, transaction
-from django.utils import timezone
-from openpyxl.styles import Border, Font, PatternFill, Side
-
-from .models import (
-    AccountingInvoice,
-    AccountingPayment,
-    BankTransaction,
-    ChartOfAccounts,
-    Currency,
-    DepreciationSchedule,
-    Expense,
-    FixedAsset,
-    LedgerEntry,
-)
-
-
-class DoubleEntryBookkeeping:
-    """Handle double-entry bookkeeping operations"""
-
-    @staticmethod
-    @transaction.atomic
-    def create_journal_entry(
-        hospital,
-        debit_account_code,
-        credit_account_code,
-        amount_cents,
-        description,
-        reference_number,
-        transaction_date=None,
-        created_by=None,
-        source_invoice=None,
-        source_payment=None,
-        source_expense=None,
-        source_payroll=None,
-    ):
-        """
-        Create a double-entry journal entry
-        """
-        if not transaction_date:
-            transaction_date = timezone.now().date()
-
-        # Get accounts
-        try:
-            debit_account = ChartOfAccounts.objects.get(
                 hospital=hospital,
                 account_code=debit_account_code,
                 is_active=True,
@@ -1960,9 +993,4 @@
             "total_tds_cents": sum(
                 entry["tds_amount_cents"] for entry in tds_summary.values()
             ),
-<<<<<<< HEAD
-        }
->>>>>>> transform-refactor
-=======
-        }
->>>>>>> 159ff636
+        }