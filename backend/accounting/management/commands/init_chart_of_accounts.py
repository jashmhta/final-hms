--- conflicted
+++ resolved
@@ -1,11 +1,10 @@
-<<<<<<< HEAD
-<<<<<<< HEAD
 """
 Management command to initialize Chart of Accounts for hospitals.
 """
 
+from django.core.management.base import BaseCommand
+
 from accounting.models import AccountSubType, AccountType, ChartOfAccounts, Currency
-from django.core.management.base import BaseCommand
 from hospitals.models import Hospital
 
 
@@ -16,7 +15,7 @@
         parser.add_argument(
             "--hospital-id",
             type=int,
-            help="Hospital ID to initialize accounts for (optional - if not provided, initializes for all)",
+            help="Hospital ID to initialize accounts for (optional - if not provided, initializes for all)",  # noqa: E501      # noqa: E501
         )
 
     def handle(self, *args, **options):
@@ -28,7 +27,9 @@
             hospitals = Hospital.objects.all()
 
         for hospital in hospitals:
-            self.stdout.write(f"Initializing Chart of Accounts for {hospital.name}...")
+            self.stdout.write(
+                f"Initializing Chart of Accounts for {hospital.name}..."
+            )  # noqa: E501
             self.initialize_accounts_for_hospital(hospital)
             self.stdout.write(
                 self.style.SUCCESS(
@@ -675,7 +676,7 @@
                 except ChartOfAccounts.DoesNotExist:
                     self.stdout.write(
                         self.style.WARNING(
-                            f"Parent account {parent_code} not found for {account_code}"
+                            f"Parent account {parent_code} not found for {account_code}"  # noqa: E501      # noqa: E501
                         )
                     )
                     continue
@@ -696,713 +697,6 @@
 
             if created:
                 created_count += 1
-                self.stdout.write(f"  Created account: {account_code} - {account_name}")
-
-        self.stdout.write(
-            self.style.SUCCESS(f"Created {created_count} accounts for {hospital.name}")
-        )
-=======
-=======
->>>>>>> 159ff636
-"""
-Management command to initialize Chart of Accounts for hospitals.
-"""
-
-from django.core.management.base import BaseCommand
-
-from accounting.models import AccountSubType, AccountType, ChartOfAccounts, Currency
-from hospitals.models import Hospital
-
-
-class Command(BaseCommand):
-    help = "Initialize Chart of Accounts for hospitals"
-
-    def add_arguments(self, parser):
-        parser.add_argument(
-            "--hospital-id",
-            type=int,
-            help="Hospital ID to initialize accounts for (optional - if not provided, initializes for all)",  # noqa: E501      # noqa: E501
-        )
-
-    def handle(self, *args, **options):
-        hospital_id = options.get("hospital_id")
-
-        if hospital_id:
-            hospitals = Hospital.objects.filter(id=hospital_id)
-        else:
-            hospitals = Hospital.objects.all()
-
-        for hospital in hospitals:
-            self.stdout.write(
-                f"Initializing Chart of Accounts for {hospital.name}..."
-            )  # noqa: E501
-            self.initialize_accounts_for_hospital(hospital)
-            self.stdout.write(
-                self.style.SUCCESS(
-                    f"Successfully initialized accounts for {hospital.name}"
-                )
-            )
-
-    def initialize_accounts_for_hospital(self, hospital):
-        """Initialize standard chart of accounts for a hospital"""
-
-        # Ensure base currency exists
-        base_currency, created = Currency.objects.get_or_create(
-            hospital=hospital,
-            code="INR",
-            defaults={
-                "name": "Indian Rupee",
-                "symbol": "₹",
-                "is_base_currency": True,
-                "exchange_rate": 1.0000,
-            },
-        )
-
-        # Standard Chart of Accounts for Healthcare
-        accounts_data = [
-            # ASSETS
-            (
-                "1000",
-                "ASSETS",
-                "Assets",
-                AccountType.ASSETS,
-                AccountSubType.CURRENT_ASSETS,
-                None,
-                True,
-            ),
-            # Current Assets
-            (
-                "1100",
-                "Cash in Hand",
-                "Cash in Hand",
-                AccountType.ASSETS,
-                AccountSubType.CURRENT_ASSETS,
-                "1000",
-                True,
-            ),
-            (
-                "1150",
-                "Cash at Bank",
-                "Cash at Bank",
-                AccountType.ASSETS,
-                AccountSubType.CURRENT_ASSETS,
-                "1000",
-                True,
-            ),
-            (
-                "1200",
-                "Accounts Receivable",
-                "Accounts Receivable",
-                AccountType.ASSETS,
-                AccountSubType.CURRENT_ASSETS,
-                "1000",
-                True,
-            ),
-            (
-                "1250",
-                "Insurance Receivables",
-                "Insurance Receivables",
-                AccountType.ASSETS,
-                AccountSubType.CURRENT_ASSETS,
-                "1000",
-                True,
-            ),
-            (
-                "1300",
-                "Inventory - Medical Supplies",
-                "Medical Supplies Inventory",
-                AccountType.ASSETS,
-                AccountSubType.CURRENT_ASSETS,
-                "1000",
-                True,
-            ),
-            (
-                "1310",
-                "Inventory - Pharmaceuticals",
-                "Pharmaceutical Inventory",
-                AccountType.ASSETS,
-                AccountSubType.CURRENT_ASSETS,
-                "1000",
-                True,
-            ),
-            (
-                "1400",
-                "TDS Receivable",
-                "TDS Receivable",
-                AccountType.ASSETS,
-                AccountSubType.CURRENT_ASSETS,
-                "1000",
-                True,
-            ),
-            (
-                "1450",
-                "Prepaid Expenses",
-                "Prepaid Expenses",
-                AccountType.ASSETS,
-                AccountSubType.CURRENT_ASSETS,
-                "1000",
-                True,
-            ),
-            # Fixed Assets
-            (
-                "1500",
-                "Fixed Assets",
-                "Fixed Assets",
-                AccountType.ASSETS,
-                AccountSubType.FIXED_ASSETS,
-                "1000",
-                True,
-            ),
-            (
-                "1510",
-                "Medical Equipment",
-                "Medical Equipment",
-                AccountType.ASSETS,
-                AccountSubType.FIXED_ASSETS,
-                "1500",
-                True,
-            ),
-            (
-                "1520",
-                "IT Equipment",
-                "IT Equipment",
-                AccountType.ASSETS,
-                AccountSubType.FIXED_ASSETS,
-                "1500",
-                True,
-            ),
-            (
-                "1530",
-                "Furniture & Fixtures",
-                "Furniture & Fixtures",
-                AccountType.ASSETS,
-                AccountSubType.FIXED_ASSETS,
-                "1500",
-                True,
-            ),
-            (
-                "1540",
-                "Vehicles",
-                "Vehicles",
-                AccountType.ASSETS,
-                AccountSubType.FIXED_ASSETS,
-                "1500",
-                True,
-            ),
-            (
-                "1550",
-                "Building",
-                "Building",
-                AccountType.ASSETS,
-                AccountSubType.FIXED_ASSETS,
-                "1500",
-                True,
-            ),
-            (
-                "1560",
-                "Land",
-                "Land",
-                AccountType.ASSETS,
-                AccountSubType.FIXED_ASSETS,
-                "1500",
-                True,
-            ),
-            (
-                "1590",
-                "Accumulated Depreciation",
-                "Accumulated Depreciation",
-                AccountType.ASSETS,
-                AccountSubType.FIXED_ASSETS,
-                "1500",
-                True,
-            ),
-            # LIABILITIES
-            (
-                "2000",
-                "LIABILITIES",
-                "Liabilities",
-                AccountType.LIABILITIES,
-                AccountSubType.CURRENT_LIABILITIES,
-                None,
-                True,
-            ),
-            # Current Liabilities
-            (
-                "2100",
-                "Accounts Payable",
-                "Accounts Payable",
-                AccountType.LIABILITIES,
-                AccountSubType.CURRENT_LIABILITIES,
-                "2000",
-                True,
-            ),
-            (
-                "2200",
-                "Accrued Expenses",
-                "Accrued Expenses",
-                AccountType.LIABILITIES,
-                AccountSubType.CURRENT_LIABILITIES,
-                "2000",
-                True,
-            ),
-            (
-                "2300",
-                "TDS Payable",
-                "TDS Payable",
-                AccountType.LIABILITIES,
-                AccountSubType.CURRENT_LIABILITIES,
-                "2000",
-                True,
-            ),
-            (
-                "2350",
-                "GST Payable",
-                "GST Payable",
-                AccountType.LIABILITIES,
-                AccountSubType.CURRENT_LIABILITIES,
-                "2000",
-                True,
-            ),
-            (
-                "2400",
-                "Salary Payable",
-                "Salary Payable",
-                AccountType.LIABILITIES,
-                AccountSubType.CURRENT_LIABILITIES,
-                "2000",
-                True,
-            ),
-            (
-                "2410",
-                "PF Payable",
-                "Provident Fund Payable",
-                AccountType.LIABILITIES,
-                AccountSubType.CURRENT_LIABILITIES,
-                "2000",
-                True,
-            ),
-            (
-                "2420",
-                "ESI Payable",
-                "ESI Payable",
-                AccountType.LIABILITIES,
-                AccountSubType.CURRENT_LIABILITIES,
-                "2000",
-                True,
-            ),
-            (
-                "2500",
-                "Short Term Loans",
-                "Short Term Loans",
-                AccountType.LIABILITIES,
-                AccountSubType.CURRENT_LIABILITIES,
-                "2000",
-                True,
-            ),
-            # Long Term Liabilities
-            (
-                "2600",
-                "Long Term Loans",
-                "Long Term Loans",
-                AccountType.LIABILITIES,
-                AccountSubType.LONG_TERM_LIABILITIES,
-                "2000",
-                True,
-            ),
-            # EQUITY
-            (
-                "3000",
-                "EQUITY",
-                "Equity",
-                AccountType.EQUITY,
-                AccountSubType.CURRENT_ASSETS,
-                None,
-                True,
-            ),
-            (
-                "3100",
-                "Share Capital",
-                "Share Capital",
-                AccountType.EQUITY,
-                AccountSubType.CURRENT_ASSETS,
-                "3000",
-                True,
-            ),
-            (
-                "3200",
-                "Retained Earnings",
-                "Retained Earnings",
-                AccountType.EQUITY,
-                AccountSubType.CURRENT_ASSETS,
-                "3000",
-                True,
-            ),
-            (
-                "3300",
-                "Current Year Earnings",
-                "Current Year Earnings",
-                AccountType.EQUITY,
-                AccountSubType.CURRENT_ASSETS,
-                "3000",
-                True,
-            ),
-            # INCOME
-            (
-                "4000",
-                "INCOME",
-                "Income",
-                AccountType.INCOME,
-                AccountSubType.OPERATING_INCOME,
-                None,
-                True,
-            ),
-            # Operating Income
-            (
-                "4100",
-                "Patient Services Revenue",
-                "Patient Services Revenue",
-                AccountType.INCOME,
-                AccountSubType.OPERATING_INCOME,
-                "4000",
-                True,
-            ),
-            (
-                "4110",
-                "Consultation Fees",
-                "Consultation Fees",
-                AccountType.INCOME,
-                AccountSubType.OPERATING_INCOME,
-                "4100",
-                True,
-            ),
-            (
-                "4120",
-                "Surgery Fees",
-                "Surgery Fees",
-                AccountType.INCOME,
-                AccountSubType.OPERATING_INCOME,
-                "4100",
-                True,
-            ),
-            (
-                "4130",
-                "Diagnostic Fees",
-                "Diagnostic Fees",
-                AccountType.INCOME,
-                AccountSubType.OPERATING_INCOME,
-                "4100",
-                True,
-            ),
-            (
-                "4140",
-                "Laboratory Fees",
-                "Laboratory Fees",
-                AccountType.INCOME,
-                AccountSubType.OPERATING_INCOME,
-                "4100",
-                True,
-            ),
-            (
-                "4150",
-                "Pharmacy Sales",
-                "Pharmacy Sales",
-                AccountType.INCOME,
-                AccountSubType.OPERATING_INCOME,
-                "4100",
-                True,
-            ),
-            (
-                "4160",
-                "Room Charges",
-                "Room Charges",
-                AccountType.INCOME,
-                AccountSubType.OPERATING_INCOME,
-                "4100",
-                True,
-            ),
-            (
-                "4170",
-                "Package Revenue",
-                "Package Revenue",
-                AccountType.INCOME,
-                AccountSubType.OPERATING_INCOME,
-                "4100",
-                True,
-            ),
-            (
-                "4200",
-                "Insurance Revenue",
-                "Insurance Revenue",
-                AccountType.INCOME,
-                AccountSubType.OPERATING_INCOME,
-                "4000",
-                True,
-            ),
-            (
-                "4300",
-                "Corporate Revenue",
-                "Corporate Revenue",
-                AccountType.INCOME,
-                AccountSubType.OPERATING_INCOME,
-                "4000",
-                True,
-            ),
-            # Non-Operating Income
-            (
-                "4900",
-                "Other Income",
-                "Other Income",
-                AccountType.INCOME,
-                AccountSubType.NON_OPERATING_INCOME,
-                "4000",
-                True,
-            ),
-            (
-                "4910",
-                "Interest Income",
-                "Interest Income",
-                AccountType.INCOME,
-                AccountSubType.NON_OPERATING_INCOME,
-                "4900",
-                True,
-            ),
-            # EXPENSES
-            (
-                "5000",
-                "COST OF SERVICES",
-                "Cost of Services",
-                AccountType.EXPENSES,
-                AccountSubType.OPERATING_EXPENSES,
-                None,
-                True,
-            ),
-            (
-                "5100",
-                "Medical Supplies Cost",
-                "Medical Supplies Cost",
-                AccountType.EXPENSES,
-                AccountSubType.OPERATING_EXPENSES,
-                "5000",
-                True,
-            ),
-            (
-                "5110",
-                "Pharmaceutical Cost",
-                "Pharmaceutical Cost",
-                AccountType.EXPENSES,
-                AccountSubType.OPERATING_EXPENSES,
-                "5000",
-                True,
-            ),
-            (
-                "5120",
-                "Equipment Cost",
-                "Equipment Cost",
-                AccountType.EXPENSES,
-                AccountSubType.OPERATING_EXPENSES,
-                "5000",
-                True,
-            ),
-            # Operating Expenses
-            (
-                "6000",
-                "OPERATING EXPENSES",
-                "Operating Expenses",
-                AccountType.EXPENSES,
-                AccountSubType.OPERATING_EXPENSES,
-                None,
-                True,
-            ),
-            (
-                "6100",
-                "Utilities Expense",
-                "Utilities Expense",
-                AccountType.EXPENSES,
-                AccountSubType.OPERATING_EXPENSES,
-                "6000",
-                True,
-            ),
-            (
-                "6200",
-                "Rent Expense",
-                "Rent Expense",
-                AccountType.EXPENSES,
-                AccountSubType.OPERATING_EXPENSES,
-                "6000",
-                True,
-            ),
-            (
-                "6300",
-                "Salary Expense",
-                "Salary Expense",
-                AccountType.EXPENSES,
-                AccountSubType.OPERATING_EXPENSES,
-                "6000",
-                True,
-            ),
-            (
-                "6310",
-                "PF Expense",
-                "Provident Fund Expense",
-                AccountType.EXPENSES,
-                AccountSubType.OPERATING_EXPENSES,
-                "6000",
-                True,
-            ),
-            (
-                "6320",
-                "ESI Expense",
-                "ESI Expense",
-                AccountType.EXPENSES,
-                AccountSubType.OPERATING_EXPENSES,
-                "6000",
-                True,
-            ),
-            (
-                "6400",
-                "Professional Fees",
-                "Professional Fees",
-                AccountType.EXPENSES,
-                AccountSubType.OPERATING_EXPENSES,
-                "6000",
-                True,
-            ),
-            (
-                "6500",
-                "Maintenance Expense",
-                "Maintenance Expense",
-                AccountType.EXPENSES,
-                AccountSubType.OPERATING_EXPENSES,
-                "6000",
-                True,
-            ),
-            (
-                "6600",
-                "Insurance Expense",
-                "Insurance Expense",
-                AccountType.EXPENSES,
-                AccountSubType.OPERATING_EXPENSES,
-                "6000",
-                True,
-            ),
-            (
-                "6700",
-                "Marketing Expense",
-                "Marketing Expense",
-                AccountType.EXPENSES,
-                AccountSubType.OPERATING_EXPENSES,
-                "6000",
-                True,
-            ),
-            # Administrative Expenses
-            (
-                "6800",
-                "Administrative Expenses",
-                "Administrative Expenses",
-                AccountType.EXPENSES,
-                AccountSubType.ADMINISTRATIVE_EXPENSES,
-                "6000",
-                True,
-            ),
-            (
-                "6810",
-                "Office Supplies",
-                "Office Supplies",
-                AccountType.EXPENSES,
-                AccountSubType.ADMINISTRATIVE_EXPENSES,
-                "6800",
-                True,
-            ),
-            (
-                "6820",
-                "Communication Expense",
-                "Communication Expense",
-                AccountType.EXPENSES,
-                AccountSubType.ADMINISTRATIVE_EXPENSES,
-                "6800",
-                True,
-            ),
-            (
-                "6830",
-                "Legal & Professional",
-                "Legal & Professional",
-                AccountType.EXPENSES,
-                AccountSubType.ADMINISTRATIVE_EXPENSES,
-                "6800",
-                True,
-            ),
-            # Depreciation and Other
-            (
-                "6900",
-                "Depreciation Expense",
-                "Depreciation Expense",
-                AccountType.EXPENSES,
-                AccountSubType.OPERATING_EXPENSES,
-                "6000",
-                True,
-            ),
-            (
-                "6950",
-                "Interest Expense",
-                "Interest Expense",
-                AccountType.EXPENSES,
-                AccountSubType.FINANCIAL_EXPENSES,
-                "6000",
-                True,
-            ),
-            (
-                "6990",
-                "Other Expenses",
-                "Other Expenses",
-                AccountType.EXPENSES,
-                AccountSubType.OPERATING_EXPENSES,
-                "6000",
-                True,
-            ),
-        ]
-
-        created_count = 0
-        for account_data in accounts_data:
-            (
-                account_code,
-                account_name,
-                description,
-                account_type,
-                account_subtype,
-                parent_code,
-                is_system,
-            ) = account_data
-
-            parent_account = None
-            if parent_code:
-                try:
-                    parent_account = ChartOfAccounts.objects.get(
-                        hospital=hospital, account_code=parent_code
-                    )
-                except ChartOfAccounts.DoesNotExist:
-                    self.stdout.write(
-                        self.style.WARNING(
-                            f"Parent account {parent_code} not found for {account_code}"  # noqa: E501      # noqa: E501
-                        )
-                    )
-                    continue
-
-            account, created = ChartOfAccounts.objects.get_or_create(
-                hospital=hospital,
-                account_code=account_code,
-                defaults={
-                    "account_name": account_name,
-                    "account_type": account_type,
-                    "account_subtype": account_subtype,
-                    "parent_account": parent_account,
-                    "description": description,
-                    "is_system_account": is_system,
-                    "is_active": True,
-                },
-            )
-
-            if created:
-                created_count += 1
                 self.stdout.write(
                     f"  Created account: {account_code} - {account_name}"
                 )  # noqa: E501
@@ -1411,9 +705,4 @@
             self.style.SUCCESS(
                 f"Created {created_count} accounts for {hospital.name}"
             )  # noqa: E501
-<<<<<<< HEAD
-        )
->>>>>>> transform-refactor
-=======
-        )
->>>>>>> 159ff636
+        )