--- conflicted
+++ resolved
@@ -1,1097 +1,3 @@
-<<<<<<< HEAD
-<<<<<<< HEAD
-"""
-DRF API Views for the accounting module.
-"""
-
-import json
-from datetime import datetime, timedelta
-
-from django.db import transaction
-from django.db.models import Count, Q, Sum
-from django.http import HttpResponse
-from django.utils import timezone
-from django_filters.rest_framework import DjangoFilterBackend
-from rest_framework import permissions, status, viewsets
-from rest_framework.decorators import action
-from rest_framework.filters import OrderingFilter, SearchFilter
-from rest_framework.response import Response
-from rest_framework.views import APIView
-from users.models import UserRole
-
-from .models import (
-    AccountingAuditLog,
-    AccountingInvoice,
-    AccountingPayment,
-    AccountingPeriod,
-    BankAccount,
-    BankTransaction,
-    BookLock,
-    Budget,
-    ChartOfAccounts,
-    ComplianceDocument,
-    CostCenter,
-    Currency,
-    Customer,
-    DepreciationSchedule,
-    Expense,
-    FinancialYear,
-    FixedAsset,
-    InsuranceClaim,
-    InvoiceLineItem,
-    LedgerEntry,
-    PayrollEntry,
-    PricingTier,
-    RecurringInvoice,
-    ServicePackage,
-    TaxConfiguration,
-    TaxLiability,
-    TDSEntry,
-    Vendor,
-    VendorPayout,
-)
-from .serializers import (
-    AccountingAuditLogSerializer,
-    AccountingInvoiceSerializer,
-    AccountingPaymentSerializer,
-    AgeingReportSerializer,
-    BalanceSheetSerializer,
-    BankAccountSerializer,
-    BankReconciliationSerializer,
-    BankTransactionSerializer,
-    BookLockSerializer,
-    BudgetSerializer,
-    ChartOfAccountsSerializer,
-    ComplianceDocumentSerializer,
-    CostCenterSerializer,
-    CurrencySerializer,
-    CustomerSerializer,
-    DashboardSummarySerializer,
-    ExpenseSerializer,
-    ExportRequestSerializer,
-    FinancialYearSerializer,
-    FixedAssetSerializer,
-    InsuranceClaimSerializer,
-    LedgerEntrySerializer,
-    PayrollEntrySerializer,
-    PricingTierSerializer,
-    ProfitLossSerializer,
-    RecurringInvoiceSerializer,
-    ServicePackageSerializer,
-    TaxConfigurationSerializer,
-    TDSEntrySerializer,
-    TrialBalanceSerializer,
-    VendorPayoutSerializer,
-    VendorSerializer,
-)
-from .utils import (
-    AgeingReportGenerator,
-    BankReconciliationHelper,
-    ComplianceReporter,
-    DepreciationCalculator,
-    DoubleEntryBookkeeping,
-    ExportEngine,
-    ReportGenerator,
-    TaxCalculator,
-)
-
-
-class HospitalFilterMixin:
-    """Mixin to filter objects by hospital"""
-
-    def get_queryset(self):
-        return super().get_queryset().filter(hospital=self.request.user.hospital)
-
-    def perform_create(self, serializer):
-        serializer.save(hospital=self.request.user.hospital)
-
-
-class AccountingPermission(permissions.BasePermission):
-    """Custom permission for accounting module"""
-
-    def has_permission(self, request, view):
-        if not request.user.is_authenticated:
-            return False
-
-        # Super admin and hospital admin have full access
-        if request.user.role in [UserRole.SUPER_ADMIN, UserRole.HOSPITAL_ADMIN]:
-            return True
-
-        # Billing clerks have limited access to invoicing and payments
-        if request.user.role == UserRole.BILLING_CLERK:
-            allowed_views = ["invoice", "payment", "customer"]
-            return view.basename in allowed_views
-
-        # Doctors can view reports related to their department
-        if request.user.role == UserRole.DOCTOR:
-            return view.action in ["list", "retrieve"] and "report" in view.basename
-
-        return False
-
-
-# Core Configuration ViewSets
-
-
-class CurrencyViewSet(HospitalFilterMixin, viewsets.ModelViewSet):
-    queryset = Currency.objects.all()
-    serializer_class = CurrencySerializer
-    permission_classes = [AccountingPermission]
-    filterset_fields = ["is_active", "is_base_currency"]
-
-
-class TaxConfigurationViewSet(HospitalFilterMixin, viewsets.ModelViewSet):
-    queryset = TaxConfiguration.objects.all()
-    serializer_class = TaxConfigurationSerializer
-    permission_classes = [AccountingPermission]
-    filterset_fields = ["tax_type", "is_active"]
-
-
-class ChartOfAccountsViewSet(HospitalFilterMixin, viewsets.ModelViewSet):
-    queryset = ChartOfAccounts.objects.all()
-    serializer_class = ChartOfAccountsSerializer
-    permission_classes = [AccountingPermission]
-    filterset_fields = ["account_type", "account_subtype", "is_active"]
-    search_fields = ["account_code", "account_name"]
-    ordering_fields = ["account_code", "account_name"]
-
-    @action(detail=False, methods=["get"])
-    def hierarchy(self, request):
-        """Get accounts in hierarchical structure"""
-        root_accounts = self.get_queryset().filter(parent_account=None)
-        serializer = self.get_serializer(root_accounts, many=True)
-        return Response(serializer.data)
-
-    @action(detail=True, methods=["get"])
-    def ledger(self, request, pk=None):
-        """Get ledger for specific account"""
-        account = self.get_object()
-        start_date = request.query_params.get("start_date")
-        end_date = request.query_params.get("end_date")
-
-        entries_filter = Q(debit_account=account) | Q(credit_account=account)
-        if start_date:
-            entries_filter &= Q(transaction_date__gte=start_date)
-        if end_date:
-            entries_filter &= Q(transaction_date__lte=end_date)
-
-        entries = LedgerEntry.objects.filter(entries_filter).order_by(
-            "transaction_date"
-        )
-        serializer = LedgerEntrySerializer(entries, many=True)
-
-        return Response(
-            {
-                "account": ChartOfAccountsSerializer(account).data,
-                "entries": serializer.data,
-                "opening_balance": account.balance,  # This would need calculation for date range
-                "closing_balance": account.balance,
-            }
-        )
-
-
-class CostCenterViewSet(HospitalFilterMixin, viewsets.ModelViewSet):
-    queryset = CostCenter.objects.all()
-    serializer_class = CostCenterSerializer
-    permission_classes = [AccountingPermission]
-    search_fields = ["code", "name"]
-
-    @action(detail=True, methods=["get"])
-    def profitability(self, request, pk=None):
-        """Get profitability report for cost center"""
-        cost_center = self.get_object()
-        start_date = request.query_params.get(
-            "start_date", timezone.now().date().replace(day=1)
-        )
-        end_date = request.query_params.get("end_date", timezone.now().date())
-
-        # Calculate revenue from invoices
-        revenue = (
-            AccountingInvoice.objects.filter(
-                cost_center=cost_center,
-                invoice_date__gte=start_date,
-                invoice_date__lte=end_date,
-                status__in=["PAID", "PARTIAL"],
-            ).aggregate(total=Sum("total_cents"))["total"]
-            or 0
-        )
-
-        # Calculate expenses
-        expenses = (
-            Expense.objects.filter(
-                cost_center=cost_center,
-                expense_date__gte=start_date,
-                expense_date__lte=end_date,
-                is_approved=True,
-            ).aggregate(total=Sum("net_amount_cents"))["total"]
-            or 0
-        )
-
-        profit = revenue - expenses
-        margin = (profit / revenue * 100) if revenue > 0 else 0
-
-        return Response(
-            {
-                "cost_center": self.get_serializer(cost_center).data,
-                "period": f"{start_date} to {end_date}",
-                "revenue_cents": revenue,
-                "expenses_cents": expenses,
-                "profit_cents": profit,
-                "profit_margin": round(margin, 2),
-            }
-        )
-
-
-# Master Data ViewSets
-
-
-class ServicePackageViewSet(HospitalFilterMixin, viewsets.ModelViewSet):
-    queryset = ServicePackage.objects.all()
-    serializer_class = ServicePackageSerializer
-    permission_classes = [AccountingPermission]
-    filterset_fields = ["is_active"]
-    search_fields = ["package_code", "name"]
-
-
-class PricingTierViewSet(HospitalFilterMixin, viewsets.ModelViewSet):
-    queryset = PricingTier.objects.all()
-    serializer_class = PricingTierSerializer
-    permission_classes = [AccountingPermission]
-    filterset_fields = ["is_active"]
-    search_fields = ["tier_code", "name"]
-
-
-class VendorViewSet(HospitalFilterMixin, viewsets.ModelViewSet):
-    queryset = Vendor.objects.all()
-    serializer_class = VendorSerializer
-    permission_classes = [AccountingPermission]
-    filterset_fields = ["is_active", "tds_category"]
-    search_fields = ["vendor_code", "name", "gstin", "pan"]
-
-    @action(detail=True, methods=["get"])
-    def outstanding_payables(self, request, pk=None):
-        """Get outstanding payables for vendor"""
-        vendor = self.get_object()
-        expenses = Expense.objects.filter(vendor=vendor, is_paid=False)
-        serializer = ExpenseSerializer(expenses, many=True)
-
-        total_outstanding = (
-            expenses.aggregate(total=Sum("net_amount_cents"))["total"] or 0
-        )
-
-        return Response(
-            {
-                "vendor": VendorSerializer(vendor).data,
-                "expenses": serializer.data,
-                "total_outstanding_cents": total_outstanding,
-            }
-        )
-
-
-class CustomerViewSet(HospitalFilterMixin, viewsets.ModelViewSet):
-    queryset = Customer.objects.all()
-    serializer_class = CustomerSerializer
-    permission_classes = [AccountingPermission]
-    filterset_fields = ["customer_type", "is_active"]
-    search_fields = ["customer_code", "name", "gstin"]
-
-
-# Transaction ViewSets
-
-
-class AccountingInvoiceViewSet(HospitalFilterMixin, viewsets.ModelViewSet):
-    queryset = AccountingInvoice.objects.all()
-    serializer_class = AccountingInvoiceSerializer
-    permission_classes = [AccountingPermission]
-    filterset_fields = ["invoice_type", "status", "cost_center"]
-    search_fields = ["invoice_number"]
-    ordering_fields = ["invoice_date", "due_date", "total_cents"]
-
-    def perform_create(self, serializer):
-        serializer.save(
-            hospital=self.request.user.hospital, created_by=self.request.user
-        )
-
-    @action(detail=True, methods=["post"])
-    def send_invoice(self, request, pk=None):
-        """Mark invoice as sent"""
-        invoice = self.get_object()
-        if invoice.status == "DRAFT":
-            invoice.status = "SENT"
-            invoice.save()
-
-            # Create ledger entries
-            DoubleEntryBookkeeping.post_invoice_entries(invoice)
-
-            return Response({"status": "Invoice sent successfully"})
-        return Response(
-            {"error": "Invoice cannot be sent in current status"},
-            status=status.HTTP_400_BAD_REQUEST,
-        )
-
-    @action(detail=True, methods=["post"])
-    def cancel_invoice(self, request, pk=None):
-        """Cancel an invoice"""
-        invoice = self.get_object()
-        if invoice.status in ["DRAFT", "SENT"]:
-            invoice.status = "CANCELLED"
-            invoice.save()
-            return Response({"status": "Invoice cancelled successfully"})
-        return Response(
-            {"error": "Invoice cannot be cancelled in current status"},
-            status=status.HTTP_400_BAD_REQUEST,
-        )
-
-    @action(detail=False, methods=["get"])
-    def overdue(self, request):
-        """Get overdue invoices"""
-        overdue_invoices = self.get_queryset().filter(
-            status="OVERDUE", balance_cents__gt=0
-        )
-        serializer = self.get_serializer(overdue_invoices, many=True)
-        return Response(serializer.data)
-
-
-class AccountingPaymentViewSet(HospitalFilterMixin, viewsets.ModelViewSet):
-    queryset = AccountingPayment.objects.all()
-    serializer_class = AccountingPaymentSerializer
-    permission_classes = [AccountingPermission]
-    filterset_fields = ["payment_method", "status"]
-    search_fields = ["payment_number", "reference_number"]
-
-    def perform_create(self, serializer):
-        serializer.save(
-            hospital=self.request.user.hospital, received_by=self.request.user
-        )
-
-
-class ExpenseViewSet(HospitalFilterMixin, viewsets.ModelViewSet):
-    queryset = Expense.objects.all()
-    serializer_class = ExpenseSerializer
-    permission_classes = [AccountingPermission]
-    filterset_fields = ["category", "is_approved", "is_paid", "cost_center"]
-    search_fields = ["expense_number", "description"]
-
-    def perform_create(self, serializer):
-        serializer.save(
-            hospital=self.request.user.hospital, created_by=self.request.user
-        )
-
-    @action(detail=True, methods=["post"])
-    def approve(self, request, pk=None):
-        """Approve an expense"""
-        expense = self.get_object()
-        if not expense.is_approved:
-            expense.is_approved = True
-            expense.approved_by = request.user
-            expense.save()
-            return Response({"status": "Expense approved successfully"})
-        return Response(
-            {"error": "Expense already approved"}, status=status.HTTP_400_BAD_REQUEST
-        )
-
-    @action(detail=False, methods=["get"])
-    def pending_approval(self, request):
-        """Get expenses pending approval"""
-        pending_expenses = self.get_queryset().filter(is_approved=False)
-        serializer = self.get_serializer(pending_expenses, many=True)
-        return Response(serializer.data)
-
-
-class PayrollEntryViewSet(HospitalFilterMixin, viewsets.ModelViewSet):
-    queryset = PayrollEntry.objects.all()
-    serializer_class = PayrollEntrySerializer
-    permission_classes = [AccountingPermission]
-    filterset_fields = ["status", "cost_center"]
-    search_fields = ["employee__first_name", "employee__last_name"]
-
-    def perform_create(self, serializer):
-        serializer.save(
-            hospital=self.request.user.hospital, created_by=self.request.user
-        )
-
-    @action(detail=True, methods=["post"])
-    def approve(self, request, pk=None):
-        """Approve payroll entry"""
-        payroll = self.get_object()
-        if payroll.status == "DRAFT":
-            payroll.status = "APPROVED"
-            payroll.approved_by = request.user
-            payroll.save()
-            return Response({"status": "Payroll approved successfully"})
-        return Response(
-            {"error": "Payroll cannot be approved in current status"},
-            status=status.HTTP_400_BAD_REQUEST,
-        )
-
-    @action(detail=True, methods=["get"])
-    def salary_slip(self, request, pk=None):
-        """Generate salary slip"""
-        payroll = self.get_object()
-
-        # Calculate all components for salary slip
-        salary_slip_data = {
-            "employee": payroll.employee.get_full_name(),
-            "employee_id": payroll.employee.username,
-            "pay_period": f"{payroll.pay_period_start} to {payroll.pay_period_end}",
-            "pay_date": payroll.pay_date,
-            "earnings": {
-                "basic_salary": payroll.basic_salary_cents / 100,
-                "hra": payroll.hra_cents / 100,
-                "medical_allowance": payroll.medical_allowance_cents / 100,
-                "transport_allowance": payroll.transport_allowance_cents / 100,
-                "other_allowances": payroll.other_allowances_cents / 100,
-                "overtime": (payroll.overtime_hours * payroll.overtime_rate_cents)
-                / 100,
-                "bonus": payroll.bonus_cents / 100,
-                "incentive": payroll.incentive_cents / 100,
-            },
-            "deductions": {
-                "pf_employee": payroll.pf_employee_cents / 100,
-                "esi_employee": payroll.esi_employee_cents / 100,
-                "professional_tax": payroll.professional_tax_cents / 100,
-                "tds": payroll.tds_cents / 100,
-                "advance_deduction": payroll.advance_deduction_cents / 100,
-                "other_deductions": payroll.other_deductions_cents / 100,
-            },
-            "totals": {
-                "gross_salary": payroll.gross_salary_cents / 100,
-                "total_deductions": payroll.total_deductions_cents / 100,
-                "net_salary": payroll.net_salary_cents / 100,
-            },
-        }
-
-        return Response(salary_slip_data)
-
-
-class FixedAssetViewSet(HospitalFilterMixin, viewsets.ModelViewSet):
-    queryset = FixedAsset.objects.all()
-    serializer_class = FixedAssetSerializer
-    permission_classes = [AccountingPermission]
-    filterset_fields = ["category", "cost_center", "is_active"]
-    search_fields = ["asset_code", "name"]
-
-    def perform_create(self, serializer):
-        asset = serializer.save(hospital=self.request.user.hospital)
-        # Set initial book value
-        asset.current_book_value_cents = asset.purchase_cost_cents
-        asset.save()
-
-    @action(detail=True, methods=["get"])
-    def depreciation_schedule(self, request, pk=None):
-        """Get depreciation schedule for asset"""
-        asset = self.get_object()
-        schedule = DepreciationCalculator.generate_depreciation_schedule(asset)
-        return Response(schedule)
-
-    @action(detail=True, methods=["post"])
-    def dispose(self, request, pk=None):
-        """Dispose an asset"""
-        asset = self.get_object()
-        disposal_data = request.data
-
-        asset.disposal_date = disposal_data.get("disposal_date")
-        asset.disposal_amount_cents = disposal_data.get("disposal_amount_cents", 0)
-        asset.disposal_method = disposal_data.get("disposal_method", "")
-        asset.is_active = False
-        asset.save()
-
-        return Response({"status": "Asset disposed successfully"})
-
-
-# Banking and Reconciliation
-
-
-class BankAccountViewSet(HospitalFilterMixin, viewsets.ModelViewSet):
-    queryset = BankAccount.objects.all()
-    serializer_class = BankAccountSerializer
-    permission_classes = [AccountingPermission]
-    filterset_fields = ["account_type", "is_active"]
-    search_fields = ["account_name", "account_number"]
-
-
-class BankTransactionViewSet(HospitalFilterMixin, viewsets.ModelViewSet):
-    queryset = BankTransaction.objects.all()
-    serializer_class = BankTransactionSerializer
-    permission_classes = [AccountingPermission]
-    filterset_fields = ["bank_account", "transaction_type", "is_reconciled"]
-
-    @action(detail=False, methods=["post"])
-    def auto_reconcile(self, request):
-        """Auto-reconcile bank transactions"""
-        serializer = BankReconciliationSerializer(
-            data=request.data, context={"request": request}
-        )
-        if serializer.is_valid():
-            bank_account = serializer.validated_data["bank_account"]
-            tolerance = serializer.validated_data["tolerance_cents"]
-
-            matched_count = BankReconciliationHelper.auto_match_transactions(
-                bank_account, tolerance
-            )
-
-            return Response(
-                {
-                    "status": "Auto reconciliation completed",
-                    "matched_transactions": matched_count,
-                }
-            )
-        return Response(serializer.errors, status=status.HTTP_400_BAD_REQUEST)
-
-    @action(detail=True, methods=["post"])
-    def manual_reconcile(self, request, pk=None):
-        """Manually reconcile a bank transaction"""
-        bank_txn = self.get_object()
-        reconcile_data = request.data
-
-        if reconcile_data.get("payment_id"):
-            payment = AccountingPayment.objects.get(id=reconcile_data["payment_id"])
-            bank_txn.reconciled_payment = payment
-        elif reconcile_data.get("expense_id"):
-            expense = Expense.objects.get(id=reconcile_data["expense_id"])
-            bank_txn.reconciled_expense = expense
-
-        bank_txn.is_reconciled = True
-        bank_txn.reconciled_by = request.user
-        bank_txn.reconciled_at = timezone.now()
-        bank_txn.save()
-
-        return Response({"status": "Transaction reconciled successfully"})
-
-
-# Insurance and Claims
-
-
-class InsuranceClaimViewSet(HospitalFilterMixin, viewsets.ModelViewSet):
-    queryset = InsuranceClaim.objects.all()
-    serializer_class = InsuranceClaimSerializer
-    permission_classes = [AccountingPermission]
-    filterset_fields = ["status", "insurance_company"]
-    search_fields = ["claim_number", "policy_number"]
-
-    @action(detail=True, methods=["post"])
-    def submit_claim(self, request, pk=None):
-        """Submit insurance claim"""
-        claim = self.get_object()
-        if claim.status == "DRAFT":
-            claim.status = "SUBMITTED"
-            claim.submission_date = timezone.now().date()
-            claim.save()
-            return Response({"status": "Claim submitted successfully"})
-        return Response(
-            {"error": "Claim cannot be submitted in current status"},
-            status=status.HTTP_400_BAD_REQUEST,
-        )
-
-    @action(detail=False, methods=["get"])
-    def pending_claims(self, request):
-        """Get pending insurance claims"""
-        pending_claims = self.get_queryset().filter(
-            status__in=["SUBMITTED", "UNDER_REVIEW"]
-        )
-        serializer = self.get_serializer(pending_claims, many=True)
-
-        total_pending = (
-            pending_claims.aggregate(total=Sum("claim_amount_cents"))["total"] or 0
-        )
-
-        return Response(
-            {
-                "claims": serializer.data,
-                "total_pending_cents": total_pending,
-                "count": pending_claims.count(),
-            }
-        )
-
-
-# Compliance and Tax
-
-
-class TDSEntryViewSet(HospitalFilterMixin, viewsets.ModelViewSet):
-    queryset = TDSEntry.objects.all()
-    serializer_class = TDSEntrySerializer
-    permission_classes = [AccountingPermission]
-    filterset_fields = ["section"]
-
-    def perform_create(self, serializer):
-        serializer.save(
-            hospital=self.request.user.hospital, created_by=self.request.user
-        )
-
-
-class BookLockViewSet(HospitalFilterMixin, viewsets.ModelViewSet):
-    queryset = BookLock.objects.all()
-    serializer_class = BookLockSerializer
-    permission_classes = [AccountingPermission]
-
-    def perform_create(self, serializer):
-        serializer.save(
-            hospital=self.request.user.hospital, locked_by=self.request.user
-        )
-
-
-# Report Views
-
-
-class ReportsAPIView(APIView):
-    """Generate financial reports"""
-
-    permission_classes = [AccountingPermission]
-
-    def get(self, request):
-        """List available reports"""
-        reports = [
-            {"name": "trial_balance", "title": "Trial Balance"},
-            {"name": "profit_loss", "title": "Profit & Loss Statement"},
-            {"name": "balance_sheet", "title": "Balance Sheet"},
-            {"name": "cash_flow", "title": "Cash Flow Statement"},
-            {"name": "aging_report", "title": "Aging Report"},
-            {"name": "department_profitability", "title": "Department Profitability"},
-            {"name": "asset_depreciation", "title": "Asset Depreciation Report"},
-        ]
-        return Response(reports)
-
-    def post(self, request):
-        """Generate specific report"""
-        report_type = request.data.get("report_type")
-        hospital = request.user.hospital
-
-        if report_type == "trial_balance":
-            as_of_date = request.data.get("as_of_date", timezone.now().date())
-            report_data = ReportGenerator.generate_trial_balance(hospital, as_of_date)
-            return Response(report_data)
-
-        elif report_type == "profit_loss":
-            start_date = request.data.get("start_date")
-            end_date = request.data.get("end_date")
-            if not start_date or not end_date:
-                return Response(
-                    {"error": "start_date and end_date are required"},
-                    status=status.HTTP_400_BAD_REQUEST,
-                )
-            report_data = ReportGenerator.generate_profit_loss(
-                hospital, start_date, end_date
-            )
-            return Response(report_data)
-
-        elif report_type == "balance_sheet":
-            as_of_date = request.data.get("as_of_date", timezone.now().date())
-            report_data = ReportGenerator.generate_balance_sheet(hospital, as_of_date)
-            return Response(report_data)
-
-        elif report_type == "aging_report":
-            as_of_date = request.data.get("as_of_date", timezone.now().date())
-            report_data = AgeingReportGenerator.generate_receivables_ageing(
-                hospital, as_of_date
-            )
-            return Response(report_data)
-
-        else:
-            return Response(
-                {"error": "Invalid report type"}, status=status.HTTP_400_BAD_REQUEST
-            )
-
-
-class DashboardAPIView(APIView):
-    """Accounting dashboard data"""
-
-    permission_classes = [AccountingPermission]
-
-    def get(self, request):
-        """Get dashboard summary data"""
-        hospital = request.user.hospital
-        current_month_start = timezone.now().date().replace(day=1)
-        current_date = timezone.now().date()
-
-        # Calculate key metrics
-        total_revenue = (
-            AccountingInvoice.objects.filter(
-                hospital=hospital,
-                invoice_date__gte=current_month_start,
-                invoice_date__lte=current_date,
-                status__in=["PAID", "PARTIAL"],
-            ).aggregate(total=Sum("total_cents"))["total"]
-            or 0
-        )
-
-        total_expenses = (
-            Expense.objects.filter(
-                hospital=hospital,
-                expense_date__gte=current_month_start,
-                expense_date__lte=current_date,
-                is_approved=True,
-            ).aggregate(total=Sum("net_amount_cents"))["total"]
-            or 0
-        )
-
-        outstanding_receivables = (
-            AccountingInvoice.objects.filter(
-                hospital=hospital,
-                status__in=["SENT", "OVERDUE", "PARTIAL"],
-                balance_cents__gt=0,
-            ).aggregate(total=Sum("balance_cents"))["total"]
-            or 0
-        )
-
-        outstanding_payables = (
-            Expense.objects.filter(hospital=hospital, is_paid=False).aggregate(
-                total=Sum("net_amount_cents")
-            )["total"]
-            or 0
-        )
-
-        cash_balance = (
-            BankAccount.objects.filter(hospital=hospital, is_active=True).aggregate(
-                total=Sum("current_balance_cents")
-            )["total"]
-            or 0
-        )
-
-        overdue_invoices_count = AccountingInvoice.objects.filter(
-            hospital=hospital, status="OVERDUE"
-        ).count()
-
-        pending_expense_approvals_count = Expense.objects.filter(
-            hospital=hospital, is_approved=False
-        ).count()
-
-        unreconciled_transactions_count = BankTransaction.objects.filter(
-            bank_account__hospital=hospital, is_reconciled=False
-        ).count()
-
-        expiring_documents_count = ComplianceDocument.objects.filter(
-            hospital=hospital,
-            is_active=True,
-            expiry_date__lte=current_date + timedelta(days=30),
-            expiry_date__gte=current_date,
-        ).count()
-
-        dashboard_data = {
-            "total_revenue_cents": total_revenue,
-            "total_expenses_cents": total_expenses,
-            "net_profit_cents": total_revenue - total_expenses,
-            "outstanding_receivables_cents": outstanding_receivables,
-            "outstanding_payables_cents": outstanding_payables,
-            "cash_balance_cents": cash_balance,
-            "overdue_invoices_count": overdue_invoices_count,
-            "pending_expense_approvals_count": pending_expense_approvals_count,
-            "unreconciled_transactions_count": unreconciled_transactions_count,
-            "expiring_documents_count": expiring_documents_count,
-        }
-
-        serializer = DashboardSummarySerializer(dashboard_data)
-        return Response(serializer.data)
-
-
-class ExportAPIView(APIView):
-    """Export data in various formats"""
-
-    permission_classes = [AccountingPermission]
-
-    def post(self, request):
-        """Export data based on request parameters"""
-        serializer = ExportRequestSerializer(data=request.data)
-        if not serializer.is_valid():
-            return Response(serializer.errors, status=status.HTTP_400_BAD_REQUEST)
-
-        data = serializer.validated_data
-        hospital = request.user.hospital
-
-        try:
-            # Generate the requested report data
-            if data["report_type"] == "TRIAL_BALANCE":
-                report_data = ReportGenerator.generate_trial_balance(
-                    hospital, data["as_of_date"]
-                )
-                filename = f"trial_balance_{data['as_of_date']}"
-
-            elif data["report_type"] == "PROFIT_LOSS":
-                report_data = ReportGenerator.generate_profit_loss(
-                    hospital, data["start_date"], data["end_date"]
-                )
-                filename = f"profit_loss_{data['start_date']}_to_{data['end_date']}"
-
-            elif data["report_type"] == "BALANCE_SHEET":
-                report_data = ReportGenerator.generate_balance_sheet(
-                    hospital, data["as_of_date"]
-                )
-                filename = f"balance_sheet_{data['as_of_date']}"
-
-            elif data["report_type"] == "INVOICES":
-                invoices = AccountingInvoice.objects.filter(
-                    hospital=hospital,
-                    invoice_date__gte=data["start_date"],
-                    invoice_date__lte=data["end_date"],
-                )
-                report_data = AccountingInvoiceSerializer(invoices, many=True).data
-                filename = f"invoices_{data['start_date']}_to_{data['end_date']}"
-
-            elif data["report_type"] == "GST_RETURN":
-                report_data = ExportEngine.export_gst_returns(
-                    hospital, data["start_date"], data["end_date"], "GSTR1"
-                )
-                filename = f"gst_return_{data['start_date']}_to_{data['end_date']}"
-
-            else:
-                return Response(
-                    {"error": "Report type not implemented"},
-                    status=status.HTTP_400_BAD_REQUEST,
-                )
-
-            # Handle different export formats
-            if data["export_format"] == "JSON":
-                response = HttpResponse(
-                    json.dumps(report_data, indent=2, default=str),
-                    content_type="application/json",
-                )
-                response["Content-Disposition"] = (
-                    f'attachment; filename="{filename}.json"'
-                )
-
-            elif data["export_format"] == "EXCEL":
-                # Convert data to Excel format
-                if isinstance(report_data, list):
-                    # Simple list format
-                    headers = list(report_data[0].keys()) if report_data else []
-                    rows = [list(row.values()) for row in report_data]
-                else:
-                    # Complex nested format - flatten for Excel
-                    headers = ["Field", "Value"]
-                    rows = [
-                        [k, v]
-                        for k, v in report_data.items()
-                        if not isinstance(v, (dict, list))
-                    ]
-
-                excel_buffer = ExportEngine.export_to_excel(rows, headers, filename)
-
-                response = HttpResponse(
-                    excel_buffer.getvalue(),
-                    content_type="application/vnd.openxmlformats-officedocument.spreadsheetml.sheet",
-                )
-                response["Content-Disposition"] = (
-                    f'attachment; filename="{filename}.xlsx"'
-                )
-
-            elif data["export_format"] == "TALLY_XML":
-                xml_data = ExportEngine.export_to_tally_xml(report_data, "SALES")
-                response = HttpResponse(xml_data, content_type="application/xml")
-                response["Content-Disposition"] = (
-                    f'attachment; filename="{filename}.xml"'
-                )
-
-            else:
-                return Response(
-                    {"error": "Export format not supported"},
-                    status=status.HTTP_400_BAD_REQUEST,
-                )
-
-            return response
-
-        except Exception as e:
-            return Response(
-                {"error": f"Export failed: {str(e)}"},
-                status=status.HTTP_500_INTERNAL_SERVER_ERROR,
-            )
-
-
-# Utility ViewSets
-
-
-class DepreciationProcessingAPIView(APIView):
-    """Process monthly depreciation"""
-
-    permission_classes = [AccountingPermission]
-
-    def post(self, request):
-        """Process depreciation for current month"""
-        hospital = request.user.hospital
-        processing_date = request.data.get("processing_date", timezone.now().date())
-
-        try:
-            processed_count = DepreciationCalculator.process_monthly_depreciation(
-                hospital, processing_date
-            )
-            return Response(
-                {
-                    "status": "Depreciation processed successfully",
-                    "assets_processed": processed_count,
-                    "processing_date": processing_date,
-                }
-            )
-        except Exception as e:
-            return Response(
-                {"error": f"Depreciation processing failed: {str(e)}"},
-                status=status.HTTP_500_INTERNAL_SERVER_ERROR,
-            )
-
-
-class TaxLiabilityAPIView(APIView):
-    """Calculate tax liability"""
-
-    permission_classes = [AccountingPermission]
-
-    def post(self, request):
-        """Calculate tax liability for period"""
-        hospital = request.user.hospital
-        start_date = request.data.get("start_date")
-        end_date = request.data.get("end_date")
-        tax_type = request.data.get("tax_type", "GST")
-
-        if not start_date or not end_date:
-            return Response(
-                {"error": "start_date and end_date are required"},
-                status=status.HTTP_400_BAD_REQUEST,
-            )
-
-        try:
-            liability_data = TaxCalculator.get_tax_liability_for_period(
-                hospital, start_date, end_date, tax_type
-            )
-            return Response(liability_data)
-        except Exception as e:
-            return Response(
-                {"error": f"Tax calculation failed: {str(e)}"},
-                status=status.HTTP_500_INTERNAL_SERVER_ERROR,
-            )
-
-
-# Additional ViewSets for remaining models
-
-
-class VendorPayoutViewSet(HospitalFilterMixin, viewsets.ModelViewSet):
-    queryset = VendorPayout.objects.all()
-    serializer_class = VendorPayoutSerializer
-    permission_classes = [AccountingPermission]
-    filterset_fields = ["vendor", "status"]
-
-    def perform_create(self, serializer):
-        serializer.save(
-            hospital=self.request.user.hospital, created_by=self.request.user
-        )
-
-
-class RecurringInvoiceViewSet(HospitalFilterMixin, viewsets.ModelViewSet):
-    queryset = RecurringInvoice.objects.all()
-    serializer_class = RecurringInvoiceSerializer
-    permission_classes = [AccountingPermission]
-    filterset_fields = ["frequency", "is_active"]
-
-    def perform_create(self, serializer):
-        serializer.save(
-            hospital=self.request.user.hospital, created_by=self.request.user
-        )
-
-
-class ComplianceDocumentViewSet(HospitalFilterMixin, viewsets.ModelViewSet):
-    queryset = ComplianceDocument.objects.all()
-    serializer_class = ComplianceDocumentSerializer
-    permission_classes = [AccountingPermission]
-    filterset_fields = ["document_type", "is_active"]
-
-    @action(detail=False, methods=["get"])
-    def expiring_soon(self, request):
-        """Get documents expiring within 30 days"""
-        expiring_docs = self.get_queryset().filter(
-            expiry_date__lte=timezone.now().date() + timedelta(days=30),
-            expiry_date__gte=timezone.now().date(),
-            is_active=True,
-        )
-        serializer = self.get_serializer(expiring_docs, many=True)
-        return Response(serializer.data)
-
-
-class FinancialYearViewSet(HospitalFilterMixin, viewsets.ModelViewSet):
-    queryset = FinancialYear.objects.all()
-    serializer_class = FinancialYearSerializer
-    permission_classes = [AccountingPermission]
-
-    @action(detail=False, methods=["get"])
-    def current(self, request):
-        """Get current financial year"""
-        current_fy = self.get_queryset().filter(is_current=True).first()
-        if current_fy:
-            serializer = self.get_serializer(current_fy)
-            return Response(serializer.data)
-        return Response(
-            {"error": "No current financial year configured"},
-            status=status.HTTP_404_NOT_FOUND,
-        )
-
-
-class BudgetViewSet(HospitalFilterMixin, viewsets.ModelViewSet):
-    queryset = Budget.objects.all()
-    serializer_class = BudgetSerializer
-    permission_classes = [AccountingPermission]
-    filterset_fields = ["financial_year", "cost_center"]
-
-    def perform_create(self, serializer):
-        serializer.save(
-            hospital=self.request.user.hospital, created_by=self.request.user
-        )
-
-    @action(detail=False, methods=["post"])
-    def update_actuals(self, request):
-        """Update actual amounts for budget comparison"""
-        financial_year = request.data.get("financial_year")
-
-        if not financial_year:
-            return Response(
-                {"error": "financial_year is required"},
-                status=status.HTTP_400_BAD_REQUEST,
-            )
-
-        budgets = self.get_queryset().filter(financial_year=financial_year)
-        updated_count = 0
-
-        for budget in budgets:
-            # Calculate actual expenses for this cost center and account
-            actual_amount = (
-                LedgerEntry.objects.filter(
-                    hospital=request.user.hospital,
-                    transaction_date__gte=budget.financial_year.start_date,
-                    transaction_date__lte=budget.financial_year.end_date,
-                )
-                .filter(
-                    Q(debit_account=budget.account) | Q(credit_account=budget.account)
-                )
-                .aggregate(total=Sum("amount_cents"))["total"]
-                or 0
-            )
-
-            budget.actual_amount_cents = actual_amount
-            budget.calculate_variance()
-            updated_count += 1
-
-        return Response(
-            {
-                "status": "Budget actuals updated successfully",
-                "updated_count": updated_count,
-            }
-        )
-
-
-class LedgerEntryViewSet(HospitalFilterMixin, viewsets.ReadOnlyModelViewSet):
-    """Read-only access to ledger entries"""
-
-    queryset = LedgerEntry.objects.all()
-    serializer_class = LedgerEntrySerializer
-    permission_classes = [AccountingPermission]
-    filterset_fields = ["transaction_date", "debit_account", "credit_account"]
-    search_fields = ["description", "reference_number"]
-    ordering_fields = ["transaction_date"]
-
-
-class AccountingAuditLogViewSet(HospitalFilterMixin, viewsets.ReadOnlyModelViewSet):
-    """Read-only access to audit logs"""
-
-    queryset = AccountingAuditLog.objects.all()
-    serializer_class = AccountingAuditLogSerializer
-    permission_classes = [AccountingPermission]
-    filterset_fields = ["user", "action_type", "table_name"]
-    ordering_fields = ["timestamp"]
-=======
-=======
->>>>>>> 159ff636
 """
 DRF API Views for the accounting module.
 """
@@ -2241,9 +1147,4 @@
     serializer_class = AccountingAuditLogSerializer
     permission_classes = [AccountingPermission]
     filterset_fields = ["user", "action_type", "table_name"]
-<<<<<<< HEAD
-    ordering_fields = ["timestamp"]
->>>>>>> transform-refactor
-=======
-    ordering_fields = ["timestamp"]
->>>>>>> 159ff636
+    ordering_fields = ["timestamp"]