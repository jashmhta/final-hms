"""
DRF Serializers for the accounting module.
"""

<<<<<<< HEAD
<<<<<<< HEAD
from decimal import Decimal
=======
from django.utils import timezone
from rest_framework import serializers
>>>>>>> transform-refactor

=======
>>>>>>> 159ff636
from django.utils import timezone
from rest_framework import serializers

from .models import (
    AccountingAuditLog,
    AccountingInvoice,
    AccountingPayment,
<<<<<<< HEAD
<<<<<<< HEAD
    AccountingPeriod,
=======
>>>>>>> transform-refactor
=======
>>>>>>> 159ff636
    BankAccount,
    BankTransaction,
    BookLock,
    Budget,
    ChartOfAccounts,
    ComplianceDocument,
    CostCenter,
    Currency,
    Customer,
    DepreciationSchedule,
    Expense,
<<<<<<< HEAD
<<<<<<< HEAD
    ExportLog,
    FinancialYear,
    FixedAsset,
    ImportBatch,
=======
    FinancialYear,
    FixedAsset,
>>>>>>> transform-refactor
=======
    FinancialYear,
    FixedAsset,
>>>>>>> 159ff636
    InsuranceClaim,
    InvoiceLineItem,
    LedgerEntry,
    PayrollEntry,
    PricingTier,
<<<<<<< HEAD
<<<<<<< HEAD
    ProviderCommissionStructure,
=======
>>>>>>> transform-refactor
=======
>>>>>>> 159ff636
    RecurringInvoice,
    ReportSchedule,
    ServicePackage,
    ServicePackageItem,
    TaxConfiguration,
    TaxLiability,
    TDSEntry,
    Vendor,
    VendorPayout,
    VendorPayoutItem,
)


class CurrencySerializer(serializers.ModelSerializer):
    class Meta:
        model = Currency
        fields = "__all__"
        read_only_fields = ("hospital", "created_at", "updated_at")

    def validate(self, data):
        # Ensure only one base currency per hospital
        if data.get("is_base_currency") and self.instance is None:
            existing_base = Currency.objects.filter(
<<<<<<< HEAD
<<<<<<< HEAD
                hospital=self.context["request"].user.hospital, is_base_currency=True
=======
                hospital=self.context["request"].user.hospital,
                is_base_currency=True,
>>>>>>> transform-refactor
=======
                hospital=self.context["request"].user.hospital,
                is_base_currency=True,
>>>>>>> 159ff636
            ).exists()
            if existing_base:
                raise serializers.ValidationError(
                    "Only one base currency allowed per hospital"
                )
        return data


class TaxConfigurationSerializer(serializers.ModelSerializer):
    class Meta:
        model = TaxConfiguration
        fields = "__all__"
        read_only_fields = ("hospital", "created_at", "updated_at")


class ChartOfAccountsSerializer(serializers.ModelSerializer):
    balance = serializers.ReadOnlyField()
    children = serializers.SerializerMethodField()

    class Meta:
        model = ChartOfAccounts
        fields = "__all__"
        read_only_fields = ("hospital", "created_at", "updated_at")

    def get_children(self, obj):
        if obj.children.exists():
            return ChartOfAccountsSerializer(
                obj.children.all(), many=True, context=self.context
            ).data
        return []


class CostCenterSerializer(serializers.ModelSerializer):
    manager_name = serializers.CharField(source="manager.get_full_name", read_only=True)
<<<<<<< HEAD
<<<<<<< HEAD
=======
    # noqa: E501
    # noqa: E501
>>>>>>> transform-refactor
=======
    # noqa: E501
    # noqa: E501
>>>>>>> 159ff636

    class Meta:
        model = CostCenter
        fields = "__all__"
        read_only_fields = ("hospital", "created_at", "updated_at")


class VendorSerializer(serializers.ModelSerializer):
    outstanding_balance = serializers.SerializerMethodField()

    class Meta:
        model = Vendor
        fields = "__all__"
        read_only_fields = ("hospital", "created_at", "updated_at")

    def get_outstanding_balance(self, obj):
        # Calculate outstanding payables
        from django.db.models import Sum

        total_expenses = (
            Expense.objects.filter(vendor=obj, is_paid=False).aggregate(
                total=Sum("net_amount_cents")
            )["total"]
            or 0
        )
        return total_expenses


class CustomerSerializer(serializers.ModelSerializer):
    outstanding_receivables = serializers.SerializerMethodField()

    class Meta:
        model = Customer
        fields = "__all__"
        read_only_fields = ("hospital", "created_at", "updated_at")

    def get_outstanding_receivables(self, obj):
        from django.db.models import Sum

        total_receivables = (
            AccountingInvoice.objects.filter(
                customer=obj, status__in=["SENT", "OVERDUE", "PARTIAL"]
            ).aggregate(total=Sum("balance_cents"))["total"]
            or 0
        )
        return total_receivables


class ServicePackageItemSerializer(serializers.ModelSerializer):
    service_name = serializers.CharField(source="service.name", read_only=True)

    class Meta:
        model = ServicePackageItem
        fields = "__all__"


class ServicePackageSerializer(serializers.ModelSerializer):
    items = ServicePackageItemSerializer(many=True, read_only=True)
    profit_margin = serializers.SerializerMethodField()

    class Meta:
        model = ServicePackage
        fields = "__all__"
        read_only_fields = ("hospital", "created_at", "updated_at")

    def get_profit_margin(self, obj):
        if obj.cost_price_cents > 0:
            margin = (
<<<<<<< HEAD
<<<<<<< HEAD
                (obj.base_price_cents - obj.cost_price_cents) / obj.base_price_cents
=======
                (obj.base_price_cents - obj.cost_price_cents)
                / obj.base_price_cents
                # noqa: E501
>>>>>>> transform-refactor
=======
                (obj.base_price_cents - obj.cost_price_cents)
                / obj.base_price_cents
                # noqa: E501
>>>>>>> 159ff636
            ) * 100
            return round(margin, 2)
        return 0.0


class PricingTierSerializer(serializers.ModelSerializer):
    class Meta:
        model = PricingTier
        fields = "__all__"
        read_only_fields = ("hospital", "created_at", "updated_at")


class InvoiceLineItemSerializer(serializers.ModelSerializer):
    service_name = serializers.CharField(source="service.name", read_only=True)
    package_name = serializers.CharField(source="package.name", read_only=True)
    profit_margin = serializers.SerializerMethodField()

    class Meta:
        model = InvoiceLineItem
        fields = "__all__"

    def get_profit_margin(self, obj):
        if obj.cost_price_cents > 0 and obj.unit_price_cents > 0:
            margin = (
<<<<<<< HEAD
<<<<<<< HEAD
                (obj.unit_price_cents - obj.cost_price_cents) / obj.unit_price_cents
=======
                (obj.unit_price_cents - obj.cost_price_cents)
                / obj.unit_price_cents
                # noqa: E501
>>>>>>> transform-refactor
=======
                (obj.unit_price_cents - obj.cost_price_cents)
                / obj.unit_price_cents
                # noqa: E501
>>>>>>> 159ff636
            ) * 100
            return round(margin, 2)
        return 0.0


class AccountingInvoiceSerializer(serializers.ModelSerializer):
    items = InvoiceLineItemSerializer(many=True, read_only=True)
    patient_name = serializers.CharField(source="patient.get_full_name", read_only=True)
<<<<<<< HEAD
<<<<<<< HEAD
    customer_name = serializers.CharField(source="customer.name", read_only=True)
    vendor_name = serializers.CharField(source="vendor.name", read_only=True)
    cost_center_name = serializers.CharField(source="cost_center.name", read_only=True)
    currency_symbol = serializers.CharField(source="currency.symbol", read_only=True)
=======
=======
>>>>>>> 159ff636
    # noqa: E501
    # noqa: E501
    customer_name = serializers.CharField(source="customer.name", read_only=True)
    # noqa: E501
    # noqa: E501
    vendor_name = serializers.CharField(source="vendor.name", read_only=True)
    cost_center_name = serializers.CharField(source="cost_center.name", read_only=True)
    # noqa: E501
    # noqa: E501
    currency_symbol = serializers.CharField(source="currency.symbol", read_only=True)
    # noqa: E501
    # noqa: E501
<<<<<<< HEAD
>>>>>>> transform-refactor
=======
>>>>>>> 159ff636
    days_overdue = serializers.SerializerMethodField()

    class Meta:
        model = AccountingInvoice
        fields = "__all__"
        read_only_fields = (
            "hospital",
            "created_at",
            "updated_at",
            "invoice_number",
            "subtotal_cents",
            "tax_cents",
            "total_cents",
            "balance_cents",
        )

    def get_days_overdue(self, obj):
        if obj.status == "OVERDUE":
            return (timezone.now().date() - obj.due_date).days
        return 0

    def validate(self, data):
        # Validate split billing percentages
        total_percentage = (
            data.get("insurance_percentage", 0)
            + data.get("employer_percentage", 0)
            + data.get("patient_percentage", 100)
        )
        if total_percentage != 100:
            raise serializers.ValidationError(
                "Split billing percentages must total 100%"
            )
        return data


class AccountingPaymentSerializer(serializers.ModelSerializer):
    invoice_number = serializers.CharField(
        source="invoice.invoice_number", read_only=True
    )
    received_by_name = serializers.CharField(
        source="received_by.get_full_name", read_only=True
    )
    bank_account_name = serializers.CharField(
        source="bank_account.account_name", read_only=True
    )
    currency_symbol = serializers.CharField(source="currency.symbol", read_only=True)
<<<<<<< HEAD
<<<<<<< HEAD
=======
    # noqa: E501
    # noqa: E501
>>>>>>> transform-refactor
=======
    # noqa: E501
    # noqa: E501
>>>>>>> 159ff636

    class Meta:
        model = AccountingPayment
        fields = "__all__"
<<<<<<< HEAD
<<<<<<< HEAD
        read_only_fields = ("hospital", "created_at", "updated_at", "payment_number")
=======
=======
>>>>>>> 159ff636
        read_only_fields = (
            "hospital",
            "created_at",
            "updated_at",
            "payment_number",
        )
<<<<<<< HEAD
>>>>>>> transform-refactor
=======
>>>>>>> 159ff636


class ExpenseSerializer(serializers.ModelSerializer):
    vendor_name = serializers.CharField(source="vendor.name", read_only=True)
    cost_center_name = serializers.CharField(source="cost_center.name", read_only=True)
<<<<<<< HEAD
<<<<<<< HEAD
=======
    # noqa: E501
    # noqa: E501
>>>>>>> transform-refactor
=======
    # noqa: E501
    # noqa: E501
>>>>>>> 159ff636
    created_by_name = serializers.CharField(
        source="created_by.get_full_name", read_only=True
    )
    approved_by_name = serializers.CharField(
        source="approved_by.get_full_name", read_only=True
    )
    currency_symbol = serializers.CharField(source="currency.symbol", read_only=True)
<<<<<<< HEAD
<<<<<<< HEAD
=======
    # noqa: E501
    # noqa: E501
>>>>>>> transform-refactor
=======
    # noqa: E501
    # noqa: E501
>>>>>>> 159ff636

    class Meta:
        model = Expense
        fields = "__all__"
        read_only_fields = (
            "hospital",
            "created_at",
            "updated_at",
            "expense_number",
            "net_amount_cents",
        )


class BankAccountSerializer(serializers.ModelSerializer):
    currency_symbol = serializers.CharField(source="currency.symbol", read_only=True)
<<<<<<< HEAD
<<<<<<< HEAD
=======
    # noqa: E501
    # noqa: E501
>>>>>>> transform-refactor
=======
    # noqa: E501
    # noqa: E501
>>>>>>> 159ff636
    unreconciled_count = serializers.SerializerMethodField()

    class Meta:
        model = BankAccount
        fields = "__all__"
        read_only_fields = (
            "hospital",
            "created_at",
            "updated_at",
            "current_balance_cents",
        )

    def get_unreconciled_count(self, obj):
        return obj.transactions.filter(is_reconciled=False).count()


class BankTransactionSerializer(serializers.ModelSerializer):
    bank_account_name = serializers.CharField(
        source="bank_account.account_name", read_only=True
    )
    reconciled_payment_number = serializers.CharField(
        source="reconciled_payment.payment_number", read_only=True
    )
    reconciled_expense_number = serializers.CharField(
        source="reconciled_expense.expense_number", read_only=True
    )

    class Meta:
        model = BankTransaction
        fields = "__all__"
        read_only_fields = ("hospital", "created_at", "updated_at")


class FixedAssetSerializer(serializers.ModelSerializer):
    cost_center_name = serializers.CharField(source="cost_center.name", read_only=True)
<<<<<<< HEAD
<<<<<<< HEAD
=======
    # noqa: E501
    # noqa: E501
>>>>>>> transform-refactor
=======
    # noqa: E501
    # noqa: E501
>>>>>>> 159ff636
    vendor_name = serializers.CharField(source="vendor.name", read_only=True)
    annual_depreciation = serializers.SerializerMethodField()
    remaining_life = serializers.SerializerMethodField()

    class Meta:
        model = FixedAsset
        fields = "__all__"
        read_only_fields = (
            "hospital",
            "created_at",
            "updated_at",
            "current_book_value_cents",
            "accumulated_depreciation_cents",
        )

    def get_annual_depreciation(self, obj):
        return obj.calculate_annual_depreciation()

    def get_remaining_life(self, obj):
        years_passed = (timezone.now().date() - obj.purchase_date).days / 365.25
        # noqa: E501
        # noqa: E501
        return max(0, obj.useful_life_years - years_passed)


class DepreciationScheduleSerializer(serializers.ModelSerializer):
    asset_name = serializers.CharField(source="asset.name", read_only=True)
    asset_code = serializers.CharField(source="asset.asset_code", read_only=True)
<<<<<<< HEAD
<<<<<<< HEAD
=======
    # noqa: E501
    # noqa: E501
>>>>>>> transform-refactor
=======
    # noqa: E501
    # noqa: E501
>>>>>>> 159ff636

    class Meta:
        model = DepreciationSchedule
        fields = "__all__"
        read_only_fields = ("hospital", "created_at", "updated_at")


class PayrollEntrySerializer(serializers.ModelSerializer):
    employee_name = serializers.CharField(
        source="employee.get_full_name", read_only=True
    )
    cost_center_name = serializers.CharField(source="cost_center.name", read_only=True)
<<<<<<< HEAD
<<<<<<< HEAD
=======
    # noqa: E501
    # noqa: E501
>>>>>>> transform-refactor
=======
    # noqa: E501
    # noqa: E501
>>>>>>> 159ff636
    created_by_name = serializers.CharField(
        source="created_by.get_full_name", read_only=True
    )
    approved_by_name = serializers.CharField(
        source="approved_by.get_full_name", read_only=True
    )

    class Meta:
        model = PayrollEntry
        fields = "__all__"
        read_only_fields = (
            "hospital",
            "created_at",
            "updated_at",
            "gross_salary_cents",
            "total_deductions_cents",
            "net_salary_cents",
            "employer_cost_cents",
        )


class InsuranceClaimSerializer(serializers.ModelSerializer):
    invoice_number = serializers.CharField(
        source="invoice.invoice_number", read_only=True
    )
    insurance_company_name = serializers.CharField(
        source="insurance_company.name", read_only=True
    )
    patient_name = serializers.CharField(
        source="invoice.patient.get_full_name", read_only=True
    )
    claim_age_days = serializers.SerializerMethodField()

    class Meta:
        model = InsuranceClaim
        fields = "__all__"
<<<<<<< HEAD
<<<<<<< HEAD
        read_only_fields = ("hospital", "created_at", "updated_at", "claim_number")
=======
=======
>>>>>>> 159ff636
        read_only_fields = (
            "hospital",
            "created_at",
            "updated_at",
            "claim_number",
        )
<<<<<<< HEAD
>>>>>>> transform-refactor
=======
>>>>>>> 159ff636

    def get_claim_age_days(self, obj):
        if obj.submission_date:
            return (timezone.now().date() - obj.submission_date).days
        return 0


class TDSEntrySerializer(serializers.ModelSerializer):
    vendor_name = serializers.CharField(source="vendor.name", read_only=True)
    employee_name = serializers.CharField(
        source="employee.get_full_name", read_only=True
    )
    expense_number = serializers.CharField(
        source="expense.expense_number", read_only=True
    )

    class Meta:
        model = TDSEntry
        fields = "__all__"
<<<<<<< HEAD
<<<<<<< HEAD
        read_only_fields = ("hospital", "created_at", "updated_at", "tds_entry_number")
=======
=======
>>>>>>> 159ff636
        read_only_fields = (
            "hospital",
            "created_at",
            "updated_at",
            "tds_entry_number",
        )
<<<<<<< HEAD
>>>>>>> transform-refactor
=======
>>>>>>> 159ff636


class BookLockSerializer(serializers.ModelSerializer):
    locked_by_name = serializers.CharField(
        source="locked_by.get_full_name", read_only=True
    )

    class Meta:
        model = BookLock
        fields = "__all__"
        read_only_fields = ("hospital", "created_at", "updated_at")


class VendorPayoutSerializer(serializers.ModelSerializer):
    vendor_name = serializers.CharField(source="vendor.name", read_only=True)
    items = serializers.SerializerMethodField()

    class Meta:
        model = VendorPayout
        fields = "__all__"
        read_only_fields = (
            "hospital",
            "created_at",
            "updated_at",
            "payout_number",
            "commission_cents",
            "gross_payout_cents",
            "net_payout_cents",
        )

    def get_items(self, obj):
        return VendorPayoutItemSerializer(
            obj.items.all(), many=True, context=self.context
        ).data


class VendorPayoutItemSerializer(serializers.ModelSerializer):
    patient_name = serializers.CharField(source="patient.get_full_name", read_only=True)
<<<<<<< HEAD
<<<<<<< HEAD
=======
    # noqa: E501
    # noqa: E501
>>>>>>> transform-refactor
=======
    # noqa: E501
    # noqa: E501
>>>>>>> 159ff636
    service_name = serializers.CharField(
        source="invoice_line_item.description", read_only=True
    )

    class Meta:
        model = VendorPayoutItem
        fields = "__all__"


class LedgerEntrySerializer(serializers.ModelSerializer):
    debit_account_name = serializers.CharField(
        source="debit_account.account_name", read_only=True
    )
    credit_account_name = serializers.CharField(
        source="credit_account.account_name", read_only=True
    )
    created_by_name = serializers.CharField(
        source="created_by.get_full_name", read_only=True
    )
    amount_currency = serializers.ReadOnlyField()

    class Meta:
        model = LedgerEntry
        fields = "__all__"
        read_only_fields = ("hospital", "created_at", "updated_at", "entry_id")


class FinancialYearSerializer(serializers.ModelSerializer):
    class Meta:
        model = FinancialYear
        fields = "__all__"
        read_only_fields = ("hospital", "created_at", "updated_at")

    def validate(self, data):
        if data.get("start_date") and data.get("end_date"):
            if data["start_date"] >= data["end_date"]:
                raise serializers.ValidationError("Start date must be before end date")
        # noqa: E501
        # noqa: E501
        return data


class BudgetSerializer(serializers.ModelSerializer):
    financial_year_name = serializers.CharField(
        source="financial_year.name", read_only=True
    )
    cost_center_name = serializers.CharField(source="cost_center.name", read_only=True)
<<<<<<< HEAD
<<<<<<< HEAD
    account_name = serializers.CharField(source="account.account_name", read_only=True)
=======
=======
>>>>>>> 159ff636
    # noqa: E501
    # noqa: E501
    account_name = serializers.CharField(source="account.account_name", read_only=True)
    # noqa: E501
    # noqa: E501
<<<<<<< HEAD
>>>>>>> transform-refactor
=======
>>>>>>> 159ff636

    class Meta:
        model = Budget
        fields = "__all__"
        read_only_fields = (
            "hospital",
            "created_at",
            "updated_at",
            "variance_cents",
            "variance_percentage",
        )


class ComplianceDocumentSerializer(serializers.ModelSerializer):
    is_expiring_soon = serializers.ReadOnlyField()
    days_to_expiry = serializers.SerializerMethodField()

    class Meta:
        model = ComplianceDocument
        fields = "__all__"
        read_only_fields = ("hospital", "created_at", "updated_at")

    def get_days_to_expiry(self, obj):
        if obj.expiry_date:
            return (obj.expiry_date - timezone.now().date()).days
        return None


# Report Serializers


class TrialBalanceSerializer(serializers.Serializer):
    """Serializer for trial balance report"""

    account_code = serializers.CharField()
    account_name = serializers.CharField()
    account_type = serializers.CharField()
    debit_balance_cents = serializers.IntegerField()
    credit_balance_cents = serializers.IntegerField()


class ProfitLossSerializer(serializers.Serializer):
    """Serializer for P&L report"""

    period = serializers.CharField()
    income = serializers.ListField(child=serializers.DictField())
    expenses = serializers.ListField(child=serializers.DictField())
    total_income_cents = serializers.IntegerField()
    total_expenses_cents = serializers.IntegerField()
    net_profit_cents = serializers.IntegerField()


class BalanceSheetSerializer(serializers.Serializer):
    """Serializer for balance sheet report"""

    as_of_date = serializers.DateField()
    assets = serializers.DictField()
    liabilities = serializers.DictField()
    equity = serializers.DictField()


class AgeingReportSerializer(serializers.Serializer):
    """Serializer for ageing reports"""

    as_of_date = serializers.DateField()
    ageing_buckets = serializers.DictField()
    bucket_totals = serializers.DictField()
    grand_total = serializers.IntegerField()


class DepartmentProfitabilitySerializer(serializers.Serializer):
    """Serializer for department profitability report"""

    cost_center_code = serializers.CharField()
    cost_center_name = serializers.CharField()
    revenue_cents = serializers.IntegerField()
    expenses_cents = serializers.IntegerField()
    profit_cents = serializers.IntegerField()
    profit_margin = serializers.DecimalField(max_digits=5, decimal_places=2)


# Bulk operation serializers


class BulkInvoiceCreateSerializer(serializers.Serializer):
    """Serializer for bulk invoice creation"""

    invoices = AccountingInvoiceSerializer(many=True)

    def create(self, validated_data):
        invoices_data = validated_data["invoices"]
        created_invoices = []

        for invoice_data in invoices_data:
            invoice = AccountingInvoice.objects.create(**invoice_data)
            created_invoices.append(invoice)

        return {"invoices": created_invoices}


class BankReconciliationSerializer(serializers.Serializer):
    """Serializer for bank reconciliation operations"""

    bank_account = serializers.PrimaryKeyRelatedField(
        queryset=BankAccount.objects.all()
    )
    tolerance_cents = serializers.IntegerField(default=100, min_value=0)

    def validate(self, data):
        # Ensure user has access to this bank account
        user = self.context["request"].user
        if data["bank_account"].hospital != user.hospital:
            raise serializers.ValidationError("Access denied to this bank account")
        # noqa: E501
        # noqa: E501
        return data


class ExportRequestSerializer(serializers.Serializer):
    """Serializer for export requests"""

    EXPORT_FORMATS = [
        ("EXCEL", "Excel"),
        ("CSV", "CSV"),
        ("TALLY_XML", "Tally XML"),
        ("GST_JSON", "GST JSON"),
        ("ITR_EXCEL", "ITR Excel"),
    ]

    REPORT_TYPES = [
        ("TRIAL_BALANCE", "Trial Balance"),
        ("PROFIT_LOSS", "Profit & Loss"),
        ("BALANCE_SHEET", "Balance Sheet"),
        ("INVOICES", "Invoices"),
        ("PAYMENTS", "Payments"),
        ("EXPENSES", "Expenses"),
        ("PAYROLL", "Payroll"),
        ("ASSETS", "Assets"),
        ("AGING_REPORT", "Aging Report"),
        ("GST_RETURN", "GST Return"),
        ("TDS_RETURN", "TDS Return"),
    ]

    export_format = serializers.ChoiceField(choices=EXPORT_FORMATS)
    report_type = serializers.ChoiceField(choices=REPORT_TYPES)
    start_date = serializers.DateField(required=False)
    end_date = serializers.DateField(required=False)
    as_of_date = serializers.DateField(required=False)
    cost_center = serializers.PrimaryKeyRelatedField(
        queryset=CostCenter.objects.all(), required=False
    )

    def validate(self, data):
        # Validate date ranges
        if data.get("start_date") and data.get("end_date"):
            if data["start_date"] > data["end_date"]:
                raise serializers.ValidationError("Start date cannot be after end date")
<<<<<<< HEAD
<<<<<<< HEAD
=======
        # noqa: E501
        # noqa: E501
>>>>>>> transform-refactor
=======
        # noqa: E501
        # noqa: E501
>>>>>>> 159ff636

        # Some reports require date ranges
        period_required_reports = [
            "PROFIT_LOSS",
            "INVOICES",
            "PAYMENTS",
            "EXPENSES",
            "GST_RETURN",
        ]
        if data["report_type"] in period_required_reports:
            if not (data.get("start_date") and data.get("end_date")):
                raise serializers.ValidationError(
                    f"{data['report_type']} requires start_date and end_date"
                )

        # Some reports require as_of_date
<<<<<<< HEAD
<<<<<<< HEAD
        snapshot_required_reports = ["TRIAL_BALANCE", "BALANCE_SHEET", "AGING_REPORT"]
=======
=======
>>>>>>> 159ff636
        snapshot_required_reports = [
            "TRIAL_BALANCE",
            "BALANCE_SHEET",
            "AGING_REPORT",
        ]
<<<<<<< HEAD
>>>>>>> transform-refactor
=======
>>>>>>> 159ff636
        if data["report_type"] in snapshot_required_reports:
            if not data.get("as_of_date"):
                raise serializers.ValidationError(
                    f"{data['report_type']} requires as_of_date"
                )

        return data


# Dashboard serializers


class DashboardSummarySerializer(serializers.Serializer):
    """Serializer for accounting dashboard summary"""

    total_revenue_cents = serializers.IntegerField()
    total_expenses_cents = serializers.IntegerField()
    net_profit_cents = serializers.IntegerField()
    outstanding_receivables_cents = serializers.IntegerField()
    outstanding_payables_cents = serializers.IntegerField()
    cash_balance_cents = serializers.IntegerField()
    overdue_invoices_count = serializers.IntegerField()
    pending_expense_approvals_count = serializers.IntegerField()
    unreconciled_transactions_count = serializers.IntegerField()
    expiring_documents_count = serializers.IntegerField()


class CashFlowSerializer(serializers.Serializer):
    """Serializer for cash flow data"""

    period = serializers.CharField()
    opening_balance_cents = serializers.IntegerField()
    cash_inflow_cents = serializers.IntegerField()
    cash_outflow_cents = serializers.IntegerField()
    closing_balance_cents = serializers.IntegerField()
    inflow_details = serializers.ListField(child=serializers.DictField())
    outflow_details = serializers.ListField(child=serializers.DictField())


class ReconciliationStatusSerializer(serializers.Serializer):
    """Serializer for bank reconciliation status"""

    bank_account_name = serializers.CharField()
    last_reconciled_date = serializers.DateField()
    unreconciled_transactions_count = serializers.IntegerField()
    unreconciled_amount_cents = serializers.IntegerField()
    book_balance_cents = serializers.IntegerField()
    bank_balance_cents = serializers.IntegerField()
    difference_cents = serializers.IntegerField()


# Enhanced serializers for complex operations


class RecurringInvoiceSerializer(serializers.ModelSerializer):
    template_invoice_number = serializers.CharField(
        source="template_invoice.invoice_number", read_only=True
    )
    days_until_next = serializers.SerializerMethodField()

    class Meta:
        model = RecurringInvoice
        fields = "__all__"
        read_only_fields = ("hospital", "created_at", "updated_at")

    def get_days_until_next(self, obj):
        if obj.next_billing_date:
            return (obj.next_billing_date - timezone.now().date()).days
        return None


class TaxLiabilitySerializer(serializers.ModelSerializer):
    class Meta:
        model = TaxLiability
        fields = "__all__"
        read_only_fields = ("hospital", "created_at", "updated_at")


class ReportScheduleSerializer(serializers.ModelSerializer):
    created_by_name = serializers.CharField(
        source="created_by.get_full_name", read_only=True
    )
    next_run_in_days = serializers.SerializerMethodField()

    class Meta:
        model = ReportSchedule
        fields = "__all__"
        read_only_fields = ("hospital", "created_at", "updated_at")

    def get_next_run_in_days(self, obj):
        if obj.next_generation:
            return (obj.next_generation.date() - timezone.now().date()).days
        return None


class AccountingAuditLogSerializer(serializers.ModelSerializer):
    user_name = serializers.CharField(source="user.get_full_name", read_only=True)
<<<<<<< HEAD
<<<<<<< HEAD
=======
    # noqa: E501
    # noqa: E501
>>>>>>> transform-refactor
=======
    # noqa: E501
    # noqa: E501
>>>>>>> 159ff636

    class Meta:
        model = AccountingAuditLog
        fields = "__all__"
        read_only_fields = ("hospital", "created_at", "updated_at")
<|MERGE_RESOLUTION|>--- conflicted
+++ resolved
@@ -1,1039 +1,823 @@
-"""
-DRF Serializers for the accounting module.
-"""
-
-<<<<<<< HEAD
-<<<<<<< HEAD
-from decimal import Decimal
-=======
-from django.utils import timezone
-from rest_framework import serializers
->>>>>>> transform-refactor
-
-=======
->>>>>>> 159ff636
-from django.utils import timezone
-from rest_framework import serializers
-
-from .models import (
-    AccountingAuditLog,
-    AccountingInvoice,
-    AccountingPayment,
-<<<<<<< HEAD
-<<<<<<< HEAD
-    AccountingPeriod,
-=======
->>>>>>> transform-refactor
-=======
->>>>>>> 159ff636
-    BankAccount,
-    BankTransaction,
-    BookLock,
-    Budget,
-    ChartOfAccounts,
-    ComplianceDocument,
-    CostCenter,
-    Currency,
-    Customer,
-    DepreciationSchedule,
-    Expense,
-<<<<<<< HEAD
-<<<<<<< HEAD
-    ExportLog,
-    FinancialYear,
-    FixedAsset,
-    ImportBatch,
-=======
-    FinancialYear,
-    FixedAsset,
->>>>>>> transform-refactor
-=======
-    FinancialYear,
-    FixedAsset,
->>>>>>> 159ff636
-    InsuranceClaim,
-    InvoiceLineItem,
-    LedgerEntry,
-    PayrollEntry,
-    PricingTier,
-<<<<<<< HEAD
-<<<<<<< HEAD
-    ProviderCommissionStructure,
-=======
->>>>>>> transform-refactor
-=======
->>>>>>> 159ff636
-    RecurringInvoice,
-    ReportSchedule,
-    ServicePackage,
-    ServicePackageItem,
-    TaxConfiguration,
-    TaxLiability,
-    TDSEntry,
-    Vendor,
-    VendorPayout,
-    VendorPayoutItem,
-)
-
-
-class CurrencySerializer(serializers.ModelSerializer):
-    class Meta:
-        model = Currency
-        fields = "__all__"
-        read_only_fields = ("hospital", "created_at", "updated_at")
-
-    def validate(self, data):
-        # Ensure only one base currency per hospital
-        if data.get("is_base_currency") and self.instance is None:
-            existing_base = Currency.objects.filter(
-<<<<<<< HEAD
-<<<<<<< HEAD
-                hospital=self.context["request"].user.hospital, is_base_currency=True
-=======
-                hospital=self.context["request"].user.hospital,
-                is_base_currency=True,
->>>>>>> transform-refactor
-=======
-                hospital=self.context["request"].user.hospital,
-                is_base_currency=True,
->>>>>>> 159ff636
-            ).exists()
-            if existing_base:
-                raise serializers.ValidationError(
-                    "Only one base currency allowed per hospital"
-                )
-        return data
-
-
-class TaxConfigurationSerializer(serializers.ModelSerializer):
-    class Meta:
-        model = TaxConfiguration
-        fields = "__all__"
-        read_only_fields = ("hospital", "created_at", "updated_at")
-
-
-class ChartOfAccountsSerializer(serializers.ModelSerializer):
-    balance = serializers.ReadOnlyField()
-    children = serializers.SerializerMethodField()
-
-    class Meta:
-        model = ChartOfAccounts
-        fields = "__all__"
-        read_only_fields = ("hospital", "created_at", "updated_at")
-
-    def get_children(self, obj):
-        if obj.children.exists():
-            return ChartOfAccountsSerializer(
-                obj.children.all(), many=True, context=self.context
-            ).data
-        return []
-
-
-class CostCenterSerializer(serializers.ModelSerializer):
-    manager_name = serializers.CharField(source="manager.get_full_name", read_only=True)
-<<<<<<< HEAD
-<<<<<<< HEAD
-=======
-    # noqa: E501
-    # noqa: E501
->>>>>>> transform-refactor
-=======
-    # noqa: E501
-    # noqa: E501
->>>>>>> 159ff636
-
-    class Meta:
-        model = CostCenter
-        fields = "__all__"
-        read_only_fields = ("hospital", "created_at", "updated_at")
-
-
-class VendorSerializer(serializers.ModelSerializer):
-    outstanding_balance = serializers.SerializerMethodField()
-
-    class Meta:
-        model = Vendor
-        fields = "__all__"
-        read_only_fields = ("hospital", "created_at", "updated_at")
-
-    def get_outstanding_balance(self, obj):
-        # Calculate outstanding payables
-        from django.db.models import Sum
-
-        total_expenses = (
-            Expense.objects.filter(vendor=obj, is_paid=False).aggregate(
-                total=Sum("net_amount_cents")
-            )["total"]
-            or 0
-        )
-        return total_expenses
-
-
-class CustomerSerializer(serializers.ModelSerializer):
-    outstanding_receivables = serializers.SerializerMethodField()
-
-    class Meta:
-        model = Customer
-        fields = "__all__"
-        read_only_fields = ("hospital", "created_at", "updated_at")
-
-    def get_outstanding_receivables(self, obj):
-        from django.db.models import Sum
-
-        total_receivables = (
-            AccountingInvoice.objects.filter(
-                customer=obj, status__in=["SENT", "OVERDUE", "PARTIAL"]
-            ).aggregate(total=Sum("balance_cents"))["total"]
-            or 0
-        )
-        return total_receivables
-
-
-class ServicePackageItemSerializer(serializers.ModelSerializer):
-    service_name = serializers.CharField(source="service.name", read_only=True)
-
-    class Meta:
-        model = ServicePackageItem
-        fields = "__all__"
-
-
-class ServicePackageSerializer(serializers.ModelSerializer):
-    items = ServicePackageItemSerializer(many=True, read_only=True)
-    profit_margin = serializers.SerializerMethodField()
-
-    class Meta:
-        model = ServicePackage
-        fields = "__all__"
-        read_only_fields = ("hospital", "created_at", "updated_at")
-
-    def get_profit_margin(self, obj):
-        if obj.cost_price_cents > 0:
-            margin = (
-<<<<<<< HEAD
-<<<<<<< HEAD
-                (obj.base_price_cents - obj.cost_price_cents) / obj.base_price_cents
-=======
-                (obj.base_price_cents - obj.cost_price_cents)
-                / obj.base_price_cents
-                # noqa: E501
->>>>>>> transform-refactor
-=======
-                (obj.base_price_cents - obj.cost_price_cents)
-                / obj.base_price_cents
-                # noqa: E501
->>>>>>> 159ff636
-            ) * 100
-            return round(margin, 2)
-        return 0.0
-
-
-class PricingTierSerializer(serializers.ModelSerializer):
-    class Meta:
-        model = PricingTier
-        fields = "__all__"
-        read_only_fields = ("hospital", "created_at", "updated_at")
-
-
-class InvoiceLineItemSerializer(serializers.ModelSerializer):
-    service_name = serializers.CharField(source="service.name", read_only=True)
-    package_name = serializers.CharField(source="package.name", read_only=True)
-    profit_margin = serializers.SerializerMethodField()
-
-    class Meta:
-        model = InvoiceLineItem
-        fields = "__all__"
-
-    def get_profit_margin(self, obj):
-        if obj.cost_price_cents > 0 and obj.unit_price_cents > 0:
-            margin = (
-<<<<<<< HEAD
-<<<<<<< HEAD
-                (obj.unit_price_cents - obj.cost_price_cents) / obj.unit_price_cents
-=======
-                (obj.unit_price_cents - obj.cost_price_cents)
-                / obj.unit_price_cents
-                # noqa: E501
->>>>>>> transform-refactor
-=======
-                (obj.unit_price_cents - obj.cost_price_cents)
-                / obj.unit_price_cents
-                # noqa: E501
->>>>>>> 159ff636
-            ) * 100
-            return round(margin, 2)
-        return 0.0
-
-
-class AccountingInvoiceSerializer(serializers.ModelSerializer):
-    items = InvoiceLineItemSerializer(many=True, read_only=True)
-    patient_name = serializers.CharField(source="patient.get_full_name", read_only=True)
-<<<<<<< HEAD
-<<<<<<< HEAD
-    customer_name = serializers.CharField(source="customer.name", read_only=True)
-    vendor_name = serializers.CharField(source="vendor.name", read_only=True)
-    cost_center_name = serializers.CharField(source="cost_center.name", read_only=True)
-    currency_symbol = serializers.CharField(source="currency.symbol", read_only=True)
-=======
-=======
->>>>>>> 159ff636
-    # noqa: E501
-    # noqa: E501
-    customer_name = serializers.CharField(source="customer.name", read_only=True)
-    # noqa: E501
-    # noqa: E501
-    vendor_name = serializers.CharField(source="vendor.name", read_only=True)
-    cost_center_name = serializers.CharField(source="cost_center.name", read_only=True)
-    # noqa: E501
-    # noqa: E501
-    currency_symbol = serializers.CharField(source="currency.symbol", read_only=True)
-    # noqa: E501
-    # noqa: E501
-<<<<<<< HEAD
->>>>>>> transform-refactor
-=======
->>>>>>> 159ff636
-    days_overdue = serializers.SerializerMethodField()
-
-    class Meta:
-        model = AccountingInvoice
-        fields = "__all__"
-        read_only_fields = (
-            "hospital",
-            "created_at",
-            "updated_at",
-            "invoice_number",
-            "subtotal_cents",
-            "tax_cents",
-            "total_cents",
-            "balance_cents",
-        )
-
-    def get_days_overdue(self, obj):
-        if obj.status == "OVERDUE":
-            return (timezone.now().date() - obj.due_date).days
-        return 0
-
-    def validate(self, data):
-        # Validate split billing percentages
-        total_percentage = (
-            data.get("insurance_percentage", 0)
-            + data.get("employer_percentage", 0)
-            + data.get("patient_percentage", 100)
-        )
-        if total_percentage != 100:
-            raise serializers.ValidationError(
-                "Split billing percentages must total 100%"
-            )
-        return data
-
-
-class AccountingPaymentSerializer(serializers.ModelSerializer):
-    invoice_number = serializers.CharField(
-        source="invoice.invoice_number", read_only=True
-    )
-    received_by_name = serializers.CharField(
-        source="received_by.get_full_name", read_only=True
-    )
-    bank_account_name = serializers.CharField(
-        source="bank_account.account_name", read_only=True
-    )
-    currency_symbol = serializers.CharField(source="currency.symbol", read_only=True)
-<<<<<<< HEAD
-<<<<<<< HEAD
-=======
-    # noqa: E501
-    # noqa: E501
->>>>>>> transform-refactor
-=======
-    # noqa: E501
-    # noqa: E501
->>>>>>> 159ff636
-
-    class Meta:
-        model = AccountingPayment
-        fields = "__all__"
-<<<<<<< HEAD
-<<<<<<< HEAD
-        read_only_fields = ("hospital", "created_at", "updated_at", "payment_number")
-=======
-=======
->>>>>>> 159ff636
-        read_only_fields = (
-            "hospital",
-            "created_at",
-            "updated_at",
-            "payment_number",
-        )
-<<<<<<< HEAD
->>>>>>> transform-refactor
-=======
->>>>>>> 159ff636
-
-
-class ExpenseSerializer(serializers.ModelSerializer):
-    vendor_name = serializers.CharField(source="vendor.name", read_only=True)
-    cost_center_name = serializers.CharField(source="cost_center.name", read_only=True)
-<<<<<<< HEAD
-<<<<<<< HEAD
-=======
-    # noqa: E501
-    # noqa: E501
->>>>>>> transform-refactor
-=======
-    # noqa: E501
-    # noqa: E501
->>>>>>> 159ff636
-    created_by_name = serializers.CharField(
-        source="created_by.get_full_name", read_only=True
-    )
-    approved_by_name = serializers.CharField(
-        source="approved_by.get_full_name", read_only=True
-    )
-    currency_symbol = serializers.CharField(source="currency.symbol", read_only=True)
-<<<<<<< HEAD
-<<<<<<< HEAD
-=======
-    # noqa: E501
-    # noqa: E501
->>>>>>> transform-refactor
-=======
-    # noqa: E501
-    # noqa: E501
->>>>>>> 159ff636
-
-    class Meta:
-        model = Expense
-        fields = "__all__"
-        read_only_fields = (
-            "hospital",
-            "created_at",
-            "updated_at",
-            "expense_number",
-            "net_amount_cents",
-        )
-
-
-class BankAccountSerializer(serializers.ModelSerializer):
-    currency_symbol = serializers.CharField(source="currency.symbol", read_only=True)
-<<<<<<< HEAD
-<<<<<<< HEAD
-=======
-    # noqa: E501
-    # noqa: E501
->>>>>>> transform-refactor
-=======
-    # noqa: E501
-    # noqa: E501
->>>>>>> 159ff636
-    unreconciled_count = serializers.SerializerMethodField()
-
-    class Meta:
-        model = BankAccount
-        fields = "__all__"
-        read_only_fields = (
-            "hospital",
-            "created_at",
-            "updated_at",
-            "current_balance_cents",
-        )
-
-    def get_unreconciled_count(self, obj):
-        return obj.transactions.filter(is_reconciled=False).count()
-
-
-class BankTransactionSerializer(serializers.ModelSerializer):
-    bank_account_name = serializers.CharField(
-        source="bank_account.account_name", read_only=True
-    )
-    reconciled_payment_number = serializers.CharField(
-        source="reconciled_payment.payment_number", read_only=True
-    )
-    reconciled_expense_number = serializers.CharField(
-        source="reconciled_expense.expense_number", read_only=True
-    )
-
-    class Meta:
-        model = BankTransaction
-        fields = "__all__"
-        read_only_fields = ("hospital", "created_at", "updated_at")
-
-
-class FixedAssetSerializer(serializers.ModelSerializer):
-    cost_center_name = serializers.CharField(source="cost_center.name", read_only=True)
-<<<<<<< HEAD
-<<<<<<< HEAD
-=======
-    # noqa: E501
-    # noqa: E501
->>>>>>> transform-refactor
-=======
-    # noqa: E501
-    # noqa: E501
->>>>>>> 159ff636
-    vendor_name = serializers.CharField(source="vendor.name", read_only=True)
-    annual_depreciation = serializers.SerializerMethodField()
-    remaining_life = serializers.SerializerMethodField()
-
-    class Meta:
-        model = FixedAsset
-        fields = "__all__"
-        read_only_fields = (
-            "hospital",
-            "created_at",
-            "updated_at",
-            "current_book_value_cents",
-            "accumulated_depreciation_cents",
-        )
-
-    def get_annual_depreciation(self, obj):
-        return obj.calculate_annual_depreciation()
-
-    def get_remaining_life(self, obj):
-        years_passed = (timezone.now().date() - obj.purchase_date).days / 365.25
-        # noqa: E501
-        # noqa: E501
-        return max(0, obj.useful_life_years - years_passed)
-
-
-class DepreciationScheduleSerializer(serializers.ModelSerializer):
-    asset_name = serializers.CharField(source="asset.name", read_only=True)
-    asset_code = serializers.CharField(source="asset.asset_code", read_only=True)
-<<<<<<< HEAD
-<<<<<<< HEAD
-=======
-    # noqa: E501
-    # noqa: E501
->>>>>>> transform-refactor
-=======
-    # noqa: E501
-    # noqa: E501
->>>>>>> 159ff636
-
-    class Meta:
-        model = DepreciationSchedule
-        fields = "__all__"
-        read_only_fields = ("hospital", "created_at", "updated_at")
-
-
-class PayrollEntrySerializer(serializers.ModelSerializer):
-    employee_name = serializers.CharField(
-        source="employee.get_full_name", read_only=True
-    )
-    cost_center_name = serializers.CharField(source="cost_center.name", read_only=True)
-<<<<<<< HEAD
-<<<<<<< HEAD
-=======
-    # noqa: E501
-    # noqa: E501
->>>>>>> transform-refactor
-=======
-    # noqa: E501
-    # noqa: E501
->>>>>>> 159ff636
-    created_by_name = serializers.CharField(
-        source="created_by.get_full_name", read_only=True
-    )
-    approved_by_name = serializers.CharField(
-        source="approved_by.get_full_name", read_only=True
-    )
-
-    class Meta:
-        model = PayrollEntry
-        fields = "__all__"
-        read_only_fields = (
-            "hospital",
-            "created_at",
-            "updated_at",
-            "gross_salary_cents",
-            "total_deductions_cents",
-            "net_salary_cents",
-            "employer_cost_cents",
-        )
-
-
-class InsuranceClaimSerializer(serializers.ModelSerializer):
-    invoice_number = serializers.CharField(
-        source="invoice.invoice_number", read_only=True
-    )
-    insurance_company_name = serializers.CharField(
-        source="insurance_company.name", read_only=True
-    )
-    patient_name = serializers.CharField(
-        source="invoice.patient.get_full_name", read_only=True
-    )
-    claim_age_days = serializers.SerializerMethodField()
-
-    class Meta:
-        model = InsuranceClaim
-        fields = "__all__"
-<<<<<<< HEAD
-<<<<<<< HEAD
-        read_only_fields = ("hospital", "created_at", "updated_at", "claim_number")
-=======
-=======
->>>>>>> 159ff636
-        read_only_fields = (
-            "hospital",
-            "created_at",
-            "updated_at",
-            "claim_number",
-        )
-<<<<<<< HEAD
->>>>>>> transform-refactor
-=======
->>>>>>> 159ff636
-
-    def get_claim_age_days(self, obj):
-        if obj.submission_date:
-            return (timezone.now().date() - obj.submission_date).days
-        return 0
-
-
-class TDSEntrySerializer(serializers.ModelSerializer):
-    vendor_name = serializers.CharField(source="vendor.name", read_only=True)
-    employee_name = serializers.CharField(
-        source="employee.get_full_name", read_only=True
-    )
-    expense_number = serializers.CharField(
-        source="expense.expense_number", read_only=True
-    )
-
-    class Meta:
-        model = TDSEntry
-        fields = "__all__"
-<<<<<<< HEAD
-<<<<<<< HEAD
-        read_only_fields = ("hospital", "created_at", "updated_at", "tds_entry_number")
-=======
-=======
->>>>>>> 159ff636
-        read_only_fields = (
-            "hospital",
-            "created_at",
-            "updated_at",
-            "tds_entry_number",
-        )
-<<<<<<< HEAD
->>>>>>> transform-refactor
-=======
->>>>>>> 159ff636
-
-
-class BookLockSerializer(serializers.ModelSerializer):
-    locked_by_name = serializers.CharField(
-        source="locked_by.get_full_name", read_only=True
-    )
-
-    class Meta:
-        model = BookLock
-        fields = "__all__"
-        read_only_fields = ("hospital", "created_at", "updated_at")
-
-
-class VendorPayoutSerializer(serializers.ModelSerializer):
-    vendor_name = serializers.CharField(source="vendor.name", read_only=True)
-    items = serializers.SerializerMethodField()
-
-    class Meta:
-        model = VendorPayout
-        fields = "__all__"
-        read_only_fields = (
-            "hospital",
-            "created_at",
-            "updated_at",
-            "payout_number",
-            "commission_cents",
-            "gross_payout_cents",
-            "net_payout_cents",
-        )
-
-    def get_items(self, obj):
-        return VendorPayoutItemSerializer(
-            obj.items.all(), many=True, context=self.context
-        ).data
-
-
-class VendorPayoutItemSerializer(serializers.ModelSerializer):
-    patient_name = serializers.CharField(source="patient.get_full_name", read_only=True)
-<<<<<<< HEAD
-<<<<<<< HEAD
-=======
-    # noqa: E501
-    # noqa: E501
->>>>>>> transform-refactor
-=======
-    # noqa: E501
-    # noqa: E501
->>>>>>> 159ff636
-    service_name = serializers.CharField(
-        source="invoice_line_item.description", read_only=True
-    )
-
-    class Meta:
-        model = VendorPayoutItem
-        fields = "__all__"
-
-
-class LedgerEntrySerializer(serializers.ModelSerializer):
-    debit_account_name = serializers.CharField(
-        source="debit_account.account_name", read_only=True
-    )
-    credit_account_name = serializers.CharField(
-        source="credit_account.account_name", read_only=True
-    )
-    created_by_name = serializers.CharField(
-        source="created_by.get_full_name", read_only=True
-    )
-    amount_currency = serializers.ReadOnlyField()
-
-    class Meta:
-        model = LedgerEntry
-        fields = "__all__"
-        read_only_fields = ("hospital", "created_at", "updated_at", "entry_id")
-
-
-class FinancialYearSerializer(serializers.ModelSerializer):
-    class Meta:
-        model = FinancialYear
-        fields = "__all__"
-        read_only_fields = ("hospital", "created_at", "updated_at")
-
-    def validate(self, data):
-        if data.get("start_date") and data.get("end_date"):
-            if data["start_date"] >= data["end_date"]:
-                raise serializers.ValidationError("Start date must be before end date")
-        # noqa: E501
-        # noqa: E501
-        return data
-
-
-class BudgetSerializer(serializers.ModelSerializer):
-    financial_year_name = serializers.CharField(
-        source="financial_year.name", read_only=True
-    )
-    cost_center_name = serializers.CharField(source="cost_center.name", read_only=True)
-<<<<<<< HEAD
-<<<<<<< HEAD
-    account_name = serializers.CharField(source="account.account_name", read_only=True)
-=======
-=======
->>>>>>> 159ff636
-    # noqa: E501
-    # noqa: E501
-    account_name = serializers.CharField(source="account.account_name", read_only=True)
-    # noqa: E501
-    # noqa: E501
-<<<<<<< HEAD
->>>>>>> transform-refactor
-=======
->>>>>>> 159ff636
-
-    class Meta:
-        model = Budget
-        fields = "__all__"
-        read_only_fields = (
-            "hospital",
-            "created_at",
-            "updated_at",
-            "variance_cents",
-            "variance_percentage",
-        )
-
-
-class ComplianceDocumentSerializer(serializers.ModelSerializer):
-    is_expiring_soon = serializers.ReadOnlyField()
-    days_to_expiry = serializers.SerializerMethodField()
-
-    class Meta:
-        model = ComplianceDocument
-        fields = "__all__"
-        read_only_fields = ("hospital", "created_at", "updated_at")
-
-    def get_days_to_expiry(self, obj):
-        if obj.expiry_date:
-            return (obj.expiry_date - timezone.now().date()).days
-        return None
-
-
-# Report Serializers
-
-
-class TrialBalanceSerializer(serializers.Serializer):
-    """Serializer for trial balance report"""
-
-    account_code = serializers.CharField()
-    account_name = serializers.CharField()
-    account_type = serializers.CharField()
-    debit_balance_cents = serializers.IntegerField()
-    credit_balance_cents = serializers.IntegerField()
-
-
-class ProfitLossSerializer(serializers.Serializer):
-    """Serializer for P&L report"""
-
-    period = serializers.CharField()
-    income = serializers.ListField(child=serializers.DictField())
-    expenses = serializers.ListField(child=serializers.DictField())
-    total_income_cents = serializers.IntegerField()
-    total_expenses_cents = serializers.IntegerField()
-    net_profit_cents = serializers.IntegerField()
-
-
-class BalanceSheetSerializer(serializers.Serializer):
-    """Serializer for balance sheet report"""
-
-    as_of_date = serializers.DateField()
-    assets = serializers.DictField()
-    liabilities = serializers.DictField()
-    equity = serializers.DictField()
-
-
-class AgeingReportSerializer(serializers.Serializer):
-    """Serializer for ageing reports"""
-
-    as_of_date = serializers.DateField()
-    ageing_buckets = serializers.DictField()
-    bucket_totals = serializers.DictField()
-    grand_total = serializers.IntegerField()
-
-
-class DepartmentProfitabilitySerializer(serializers.Serializer):
-    """Serializer for department profitability report"""
-
-    cost_center_code = serializers.CharField()
-    cost_center_name = serializers.CharField()
-    revenue_cents = serializers.IntegerField()
-    expenses_cents = serializers.IntegerField()
-    profit_cents = serializers.IntegerField()
-    profit_margin = serializers.DecimalField(max_digits=5, decimal_places=2)
-
-
-# Bulk operation serializers
-
-
-class BulkInvoiceCreateSerializer(serializers.Serializer):
-    """Serializer for bulk invoice creation"""
-
-    invoices = AccountingInvoiceSerializer(many=True)
-
-    def create(self, validated_data):
-        invoices_data = validated_data["invoices"]
-        created_invoices = []
-
-        for invoice_data in invoices_data:
-            invoice = AccountingInvoice.objects.create(**invoice_data)
-            created_invoices.append(invoice)
-
-        return {"invoices": created_invoices}
-
-
-class BankReconciliationSerializer(serializers.Serializer):
-    """Serializer for bank reconciliation operations"""
-
-    bank_account = serializers.PrimaryKeyRelatedField(
-        queryset=BankAccount.objects.all()
-    )
-    tolerance_cents = serializers.IntegerField(default=100, min_value=0)
-
-    def validate(self, data):
-        # Ensure user has access to this bank account
-        user = self.context["request"].user
-        if data["bank_account"].hospital != user.hospital:
-            raise serializers.ValidationError("Access denied to this bank account")
-        # noqa: E501
-        # noqa: E501
-        return data
-
-
-class ExportRequestSerializer(serializers.Serializer):
-    """Serializer for export requests"""
-
-    EXPORT_FORMATS = [
-        ("EXCEL", "Excel"),
-        ("CSV", "CSV"),
-        ("TALLY_XML", "Tally XML"),
-        ("GST_JSON", "GST JSON"),
-        ("ITR_EXCEL", "ITR Excel"),
-    ]
-
-    REPORT_TYPES = [
-        ("TRIAL_BALANCE", "Trial Balance"),
-        ("PROFIT_LOSS", "Profit & Loss"),
-        ("BALANCE_SHEET", "Balance Sheet"),
-        ("INVOICES", "Invoices"),
-        ("PAYMENTS", "Payments"),
-        ("EXPENSES", "Expenses"),
-        ("PAYROLL", "Payroll"),
-        ("ASSETS", "Assets"),
-        ("AGING_REPORT", "Aging Report"),
-        ("GST_RETURN", "GST Return"),
-        ("TDS_RETURN", "TDS Return"),
-    ]
-
-    export_format = serializers.ChoiceField(choices=EXPORT_FORMATS)
-    report_type = serializers.ChoiceField(choices=REPORT_TYPES)
-    start_date = serializers.DateField(required=False)
-    end_date = serializers.DateField(required=False)
-    as_of_date = serializers.DateField(required=False)
-    cost_center = serializers.PrimaryKeyRelatedField(
-        queryset=CostCenter.objects.all(), required=False
-    )
-
-    def validate(self, data):
-        # Validate date ranges
-        if data.get("start_date") and data.get("end_date"):
-            if data["start_date"] > data["end_date"]:
-                raise serializers.ValidationError("Start date cannot be after end date")
-<<<<<<< HEAD
-<<<<<<< HEAD
-=======
-        # noqa: E501
-        # noqa: E501
->>>>>>> transform-refactor
-=======
-        # noqa: E501
-        # noqa: E501
->>>>>>> 159ff636
-
-        # Some reports require date ranges
-        period_required_reports = [
-            "PROFIT_LOSS",
-            "INVOICES",
-            "PAYMENTS",
-            "EXPENSES",
-            "GST_RETURN",
-        ]
-        if data["report_type"] in period_required_reports:
-            if not (data.get("start_date") and data.get("end_date")):
-                raise serializers.ValidationError(
-                    f"{data['report_type']} requires start_date and end_date"
-                )
-
-        # Some reports require as_of_date
-<<<<<<< HEAD
-<<<<<<< HEAD
-        snapshot_required_reports = ["TRIAL_BALANCE", "BALANCE_SHEET", "AGING_REPORT"]
-=======
-=======
->>>>>>> 159ff636
-        snapshot_required_reports = [
-            "TRIAL_BALANCE",
-            "BALANCE_SHEET",
-            "AGING_REPORT",
-        ]
-<<<<<<< HEAD
->>>>>>> transform-refactor
-=======
->>>>>>> 159ff636
-        if data["report_type"] in snapshot_required_reports:
-            if not data.get("as_of_date"):
-                raise serializers.ValidationError(
-                    f"{data['report_type']} requires as_of_date"
-                )
-
-        return data
-
-
-# Dashboard serializers
-
-
-class DashboardSummarySerializer(serializers.Serializer):
-    """Serializer for accounting dashboard summary"""
-
-    total_revenue_cents = serializers.IntegerField()
-    total_expenses_cents = serializers.IntegerField()
-    net_profit_cents = serializers.IntegerField()
-    outstanding_receivables_cents = serializers.IntegerField()
-    outstanding_payables_cents = serializers.IntegerField()
-    cash_balance_cents = serializers.IntegerField()
-    overdue_invoices_count = serializers.IntegerField()
-    pending_expense_approvals_count = serializers.IntegerField()
-    unreconciled_transactions_count = serializers.IntegerField()
-    expiring_documents_count = serializers.IntegerField()
-
-
-class CashFlowSerializer(serializers.Serializer):
-    """Serializer for cash flow data"""
-
-    period = serializers.CharField()
-    opening_balance_cents = serializers.IntegerField()
-    cash_inflow_cents = serializers.IntegerField()
-    cash_outflow_cents = serializers.IntegerField()
-    closing_balance_cents = serializers.IntegerField()
-    inflow_details = serializers.ListField(child=serializers.DictField())
-    outflow_details = serializers.ListField(child=serializers.DictField())
-
-
-class ReconciliationStatusSerializer(serializers.Serializer):
-    """Serializer for bank reconciliation status"""
-
-    bank_account_name = serializers.CharField()
-    last_reconciled_date = serializers.DateField()
-    unreconciled_transactions_count = serializers.IntegerField()
-    unreconciled_amount_cents = serializers.IntegerField()
-    book_balance_cents = serializers.IntegerField()
-    bank_balance_cents = serializers.IntegerField()
-    difference_cents = serializers.IntegerField()
-
-
-# Enhanced serializers for complex operations
-
-
-class RecurringInvoiceSerializer(serializers.ModelSerializer):
-    template_invoice_number = serializers.CharField(
-        source="template_invoice.invoice_number", read_only=True
-    )
-    days_until_next = serializers.SerializerMethodField()
-
-    class Meta:
-        model = RecurringInvoice
-        fields = "__all__"
-        read_only_fields = ("hospital", "created_at", "updated_at")
-
-    def get_days_until_next(self, obj):
-        if obj.next_billing_date:
-            return (obj.next_billing_date - timezone.now().date()).days
-        return None
-
-
-class TaxLiabilitySerializer(serializers.ModelSerializer):
-    class Meta:
-        model = TaxLiability
-        fields = "__all__"
-        read_only_fields = ("hospital", "created_at", "updated_at")
-
-
-class ReportScheduleSerializer(serializers.ModelSerializer):
-    created_by_name = serializers.CharField(
-        source="created_by.get_full_name", read_only=True
-    )
-    next_run_in_days = serializers.SerializerMethodField()
-
-    class Meta:
-        model = ReportSchedule
-        fields = "__all__"
-        read_only_fields = ("hospital", "created_at", "updated_at")
-
-    def get_next_run_in_days(self, obj):
-        if obj.next_generation:
-            return (obj.next_generation.date() - timezone.now().date()).days
-        return None
-
-
-class AccountingAuditLogSerializer(serializers.ModelSerializer):
-    user_name = serializers.CharField(source="user.get_full_name", read_only=True)
-<<<<<<< HEAD
-<<<<<<< HEAD
-=======
-    # noqa: E501
-    # noqa: E501
->>>>>>> transform-refactor
-=======
-    # noqa: E501
-    # noqa: E501
->>>>>>> 159ff636
-
-    class Meta:
-        model = AccountingAuditLog
-        fields = "__all__"
-        read_only_fields = ("hospital", "created_at", "updated_at")
+"""
+DRF Serializers for the accounting module.
+"""
+
+from django.utils import timezone
+from rest_framework import serializers
+
+from .models import (
+    AccountingAuditLog,
+    AccountingInvoice,
+    AccountingPayment,
+    BankAccount,
+    BankTransaction,
+    BookLock,
+    Budget,
+    ChartOfAccounts,
+    ComplianceDocument,
+    CostCenter,
+    Currency,
+    Customer,
+    DepreciationSchedule,
+    Expense,
+    FinancialYear,
+    FixedAsset,
+    InsuranceClaim,
+    InvoiceLineItem,
+    LedgerEntry,
+    PayrollEntry,
+    PricingTier,
+    RecurringInvoice,
+    ReportSchedule,
+    ServicePackage,
+    ServicePackageItem,
+    TaxConfiguration,
+    TaxLiability,
+    TDSEntry,
+    Vendor,
+    VendorPayout,
+    VendorPayoutItem,
+)
+
+
+class CurrencySerializer(serializers.ModelSerializer):
+    class Meta:
+        model = Currency
+        fields = "__all__"
+        read_only_fields = ("hospital", "created_at", "updated_at")
+
+    def validate(self, data):
+        # Ensure only one base currency per hospital
+        if data.get("is_base_currency") and self.instance is None:
+            existing_base = Currency.objects.filter(
+                hospital=self.context["request"].user.hospital,
+                is_base_currency=True,
+            ).exists()
+            if existing_base:
+                raise serializers.ValidationError(
+                    "Only one base currency allowed per hospital"
+                )
+        return data
+
+
+class TaxConfigurationSerializer(serializers.ModelSerializer):
+    class Meta:
+        model = TaxConfiguration
+        fields = "__all__"
+        read_only_fields = ("hospital", "created_at", "updated_at")
+
+
+class ChartOfAccountsSerializer(serializers.ModelSerializer):
+    balance = serializers.ReadOnlyField()
+    children = serializers.SerializerMethodField()
+
+    class Meta:
+        model = ChartOfAccounts
+        fields = "__all__"
+        read_only_fields = ("hospital", "created_at", "updated_at")
+
+    def get_children(self, obj):
+        if obj.children.exists():
+            return ChartOfAccountsSerializer(
+                obj.children.all(), many=True, context=self.context
+            ).data
+        return []
+
+
+class CostCenterSerializer(serializers.ModelSerializer):
+    manager_name = serializers.CharField(source="manager.get_full_name", read_only=True)
+    # noqa: E501
+    # noqa: E501
+
+    class Meta:
+        model = CostCenter
+        fields = "__all__"
+        read_only_fields = ("hospital", "created_at", "updated_at")
+
+
+class VendorSerializer(serializers.ModelSerializer):
+    outstanding_balance = serializers.SerializerMethodField()
+
+    class Meta:
+        model = Vendor
+        fields = "__all__"
+        read_only_fields = ("hospital", "created_at", "updated_at")
+
+    def get_outstanding_balance(self, obj):
+        # Calculate outstanding payables
+        from django.db.models import Sum
+
+        total_expenses = (
+            Expense.objects.filter(vendor=obj, is_paid=False).aggregate(
+                total=Sum("net_amount_cents")
+            )["total"]
+            or 0
+        )
+        return total_expenses
+
+
+class CustomerSerializer(serializers.ModelSerializer):
+    outstanding_receivables = serializers.SerializerMethodField()
+
+    class Meta:
+        model = Customer
+        fields = "__all__"
+        read_only_fields = ("hospital", "created_at", "updated_at")
+
+    def get_outstanding_receivables(self, obj):
+        from django.db.models import Sum
+
+        total_receivables = (
+            AccountingInvoice.objects.filter(
+                customer=obj, status__in=["SENT", "OVERDUE", "PARTIAL"]
+            ).aggregate(total=Sum("balance_cents"))["total"]
+            or 0
+        )
+        return total_receivables
+
+
+class ServicePackageItemSerializer(serializers.ModelSerializer):
+    service_name = serializers.CharField(source="service.name", read_only=True)
+
+    class Meta:
+        model = ServicePackageItem
+        fields = "__all__"
+
+
+class ServicePackageSerializer(serializers.ModelSerializer):
+    items = ServicePackageItemSerializer(many=True, read_only=True)
+    profit_margin = serializers.SerializerMethodField()
+
+    class Meta:
+        model = ServicePackage
+        fields = "__all__"
+        read_only_fields = ("hospital", "created_at", "updated_at")
+
+    def get_profit_margin(self, obj):
+        if obj.cost_price_cents > 0:
+            margin = (
+                (obj.base_price_cents - obj.cost_price_cents)
+                / obj.base_price_cents
+                # noqa: E501
+            ) * 100
+            return round(margin, 2)
+        return 0.0
+
+
+class PricingTierSerializer(serializers.ModelSerializer):
+    class Meta:
+        model = PricingTier
+        fields = "__all__"
+        read_only_fields = ("hospital", "created_at", "updated_at")
+
+
+class InvoiceLineItemSerializer(serializers.ModelSerializer):
+    service_name = serializers.CharField(source="service.name", read_only=True)
+    package_name = serializers.CharField(source="package.name", read_only=True)
+    profit_margin = serializers.SerializerMethodField()
+
+    class Meta:
+        model = InvoiceLineItem
+        fields = "__all__"
+
+    def get_profit_margin(self, obj):
+        if obj.cost_price_cents > 0 and obj.unit_price_cents > 0:
+            margin = (
+                (obj.unit_price_cents - obj.cost_price_cents)
+                / obj.unit_price_cents
+                # noqa: E501
+            ) * 100
+            return round(margin, 2)
+        return 0.0
+
+
+class AccountingInvoiceSerializer(serializers.ModelSerializer):
+    items = InvoiceLineItemSerializer(many=True, read_only=True)
+    patient_name = serializers.CharField(source="patient.get_full_name", read_only=True)
+    # noqa: E501
+    # noqa: E501
+    customer_name = serializers.CharField(source="customer.name", read_only=True)
+    # noqa: E501
+    # noqa: E501
+    vendor_name = serializers.CharField(source="vendor.name", read_only=True)
+    cost_center_name = serializers.CharField(source="cost_center.name", read_only=True)
+    # noqa: E501
+    # noqa: E501
+    currency_symbol = serializers.CharField(source="currency.symbol", read_only=True)
+    # noqa: E501
+    # noqa: E501
+    days_overdue = serializers.SerializerMethodField()
+
+    class Meta:
+        model = AccountingInvoice
+        fields = "__all__"
+        read_only_fields = (
+            "hospital",
+            "created_at",
+            "updated_at",
+            "invoice_number",
+            "subtotal_cents",
+            "tax_cents",
+            "total_cents",
+            "balance_cents",
+        )
+
+    def get_days_overdue(self, obj):
+        if obj.status == "OVERDUE":
+            return (timezone.now().date() - obj.due_date).days
+        return 0
+
+    def validate(self, data):
+        # Validate split billing percentages
+        total_percentage = (
+            data.get("insurance_percentage", 0)
+            + data.get("employer_percentage", 0)
+            + data.get("patient_percentage", 100)
+        )
+        if total_percentage != 100:
+            raise serializers.ValidationError(
+                "Split billing percentages must total 100%"
+            )
+        return data
+
+
+class AccountingPaymentSerializer(serializers.ModelSerializer):
+    invoice_number = serializers.CharField(
+        source="invoice.invoice_number", read_only=True
+    )
+    received_by_name = serializers.CharField(
+        source="received_by.get_full_name", read_only=True
+    )
+    bank_account_name = serializers.CharField(
+        source="bank_account.account_name", read_only=True
+    )
+    currency_symbol = serializers.CharField(source="currency.symbol", read_only=True)
+    # noqa: E501
+    # noqa: E501
+
+    class Meta:
+        model = AccountingPayment
+        fields = "__all__"
+        read_only_fields = (
+            "hospital",
+            "created_at",
+            "updated_at",
+            "payment_number",
+        )
+
+
+class ExpenseSerializer(serializers.ModelSerializer):
+    vendor_name = serializers.CharField(source="vendor.name", read_only=True)
+    cost_center_name = serializers.CharField(source="cost_center.name", read_only=True)
+    # noqa: E501
+    # noqa: E501
+    created_by_name = serializers.CharField(
+        source="created_by.get_full_name", read_only=True
+    )
+    approved_by_name = serializers.CharField(
+        source="approved_by.get_full_name", read_only=True
+    )
+    currency_symbol = serializers.CharField(source="currency.symbol", read_only=True)
+    # noqa: E501
+    # noqa: E501
+
+    class Meta:
+        model = Expense
+        fields = "__all__"
+        read_only_fields = (
+            "hospital",
+            "created_at",
+            "updated_at",
+            "expense_number",
+            "net_amount_cents",
+        )
+
+
+class BankAccountSerializer(serializers.ModelSerializer):
+    currency_symbol = serializers.CharField(source="currency.symbol", read_only=True)
+    # noqa: E501
+    # noqa: E501
+    unreconciled_count = serializers.SerializerMethodField()
+
+    class Meta:
+        model = BankAccount
+        fields = "__all__"
+        read_only_fields = (
+            "hospital",
+            "created_at",
+            "updated_at",
+            "current_balance_cents",
+        )
+
+    def get_unreconciled_count(self, obj):
+        return obj.transactions.filter(is_reconciled=False).count()
+
+
+class BankTransactionSerializer(serializers.ModelSerializer):
+    bank_account_name = serializers.CharField(
+        source="bank_account.account_name", read_only=True
+    )
+    reconciled_payment_number = serializers.CharField(
+        source="reconciled_payment.payment_number", read_only=True
+    )
+    reconciled_expense_number = serializers.CharField(
+        source="reconciled_expense.expense_number", read_only=True
+    )
+
+    class Meta:
+        model = BankTransaction
+        fields = "__all__"
+        read_only_fields = ("hospital", "created_at", "updated_at")
+
+
+class FixedAssetSerializer(serializers.ModelSerializer):
+    cost_center_name = serializers.CharField(source="cost_center.name", read_only=True)
+    # noqa: E501
+    # noqa: E501
+    vendor_name = serializers.CharField(source="vendor.name", read_only=True)
+    annual_depreciation = serializers.SerializerMethodField()
+    remaining_life = serializers.SerializerMethodField()
+
+    class Meta:
+        model = FixedAsset
+        fields = "__all__"
+        read_only_fields = (
+            "hospital",
+            "created_at",
+            "updated_at",
+            "current_book_value_cents",
+            "accumulated_depreciation_cents",
+        )
+
+    def get_annual_depreciation(self, obj):
+        return obj.calculate_annual_depreciation()
+
+    def get_remaining_life(self, obj):
+        years_passed = (timezone.now().date() - obj.purchase_date).days / 365.25
+        # noqa: E501
+        # noqa: E501
+        return max(0, obj.useful_life_years - years_passed)
+
+
+class DepreciationScheduleSerializer(serializers.ModelSerializer):
+    asset_name = serializers.CharField(source="asset.name", read_only=True)
+    asset_code = serializers.CharField(source="asset.asset_code", read_only=True)
+    # noqa: E501
+    # noqa: E501
+
+    class Meta:
+        model = DepreciationSchedule
+        fields = "__all__"
+        read_only_fields = ("hospital", "created_at", "updated_at")
+
+
+class PayrollEntrySerializer(serializers.ModelSerializer):
+    employee_name = serializers.CharField(
+        source="employee.get_full_name", read_only=True
+    )
+    cost_center_name = serializers.CharField(source="cost_center.name", read_only=True)
+    # noqa: E501
+    # noqa: E501
+    created_by_name = serializers.CharField(
+        source="created_by.get_full_name", read_only=True
+    )
+    approved_by_name = serializers.CharField(
+        source="approved_by.get_full_name", read_only=True
+    )
+
+    class Meta:
+        model = PayrollEntry
+        fields = "__all__"
+        read_only_fields = (
+            "hospital",
+            "created_at",
+            "updated_at",
+            "gross_salary_cents",
+            "total_deductions_cents",
+            "net_salary_cents",
+            "employer_cost_cents",
+        )
+
+
+class InsuranceClaimSerializer(serializers.ModelSerializer):
+    invoice_number = serializers.CharField(
+        source="invoice.invoice_number", read_only=True
+    )
+    insurance_company_name = serializers.CharField(
+        source="insurance_company.name", read_only=True
+    )
+    patient_name = serializers.CharField(
+        source="invoice.patient.get_full_name", read_only=True
+    )
+    claim_age_days = serializers.SerializerMethodField()
+
+    class Meta:
+        model = InsuranceClaim
+        fields = "__all__"
+        read_only_fields = (
+            "hospital",
+            "created_at",
+            "updated_at",
+            "claim_number",
+        )
+
+    def get_claim_age_days(self, obj):
+        if obj.submission_date:
+            return (timezone.now().date() - obj.submission_date).days
+        return 0
+
+
+class TDSEntrySerializer(serializers.ModelSerializer):
+    vendor_name = serializers.CharField(source="vendor.name", read_only=True)
+    employee_name = serializers.CharField(
+        source="employee.get_full_name", read_only=True
+    )
+    expense_number = serializers.CharField(
+        source="expense.expense_number", read_only=True
+    )
+
+    class Meta:
+        model = TDSEntry
+        fields = "__all__"
+        read_only_fields = (
+            "hospital",
+            "created_at",
+            "updated_at",
+            "tds_entry_number",
+        )
+
+
+class BookLockSerializer(serializers.ModelSerializer):
+    locked_by_name = serializers.CharField(
+        source="locked_by.get_full_name", read_only=True
+    )
+
+    class Meta:
+        model = BookLock
+        fields = "__all__"
+        read_only_fields = ("hospital", "created_at", "updated_at")
+
+
+class VendorPayoutSerializer(serializers.ModelSerializer):
+    vendor_name = serializers.CharField(source="vendor.name", read_only=True)
+    items = serializers.SerializerMethodField()
+
+    class Meta:
+        model = VendorPayout
+        fields = "__all__"
+        read_only_fields = (
+            "hospital",
+            "created_at",
+            "updated_at",
+            "payout_number",
+            "commission_cents",
+            "gross_payout_cents",
+            "net_payout_cents",
+        )
+
+    def get_items(self, obj):
+        return VendorPayoutItemSerializer(
+            obj.items.all(), many=True, context=self.context
+        ).data
+
+
+class VendorPayoutItemSerializer(serializers.ModelSerializer):
+    patient_name = serializers.CharField(source="patient.get_full_name", read_only=True)
+    # noqa: E501
+    # noqa: E501
+    service_name = serializers.CharField(
+        source="invoice_line_item.description", read_only=True
+    )
+
+    class Meta:
+        model = VendorPayoutItem
+        fields = "__all__"
+
+
+class LedgerEntrySerializer(serializers.ModelSerializer):
+    debit_account_name = serializers.CharField(
+        source="debit_account.account_name", read_only=True
+    )
+    credit_account_name = serializers.CharField(
+        source="credit_account.account_name", read_only=True
+    )
+    created_by_name = serializers.CharField(
+        source="created_by.get_full_name", read_only=True
+    )
+    amount_currency = serializers.ReadOnlyField()
+
+    class Meta:
+        model = LedgerEntry
+        fields = "__all__"
+        read_only_fields = ("hospital", "created_at", "updated_at", "entry_id")
+
+
+class FinancialYearSerializer(serializers.ModelSerializer):
+    class Meta:
+        model = FinancialYear
+        fields = "__all__"
+        read_only_fields = ("hospital", "created_at", "updated_at")
+
+    def validate(self, data):
+        if data.get("start_date") and data.get("end_date"):
+            if data["start_date"] >= data["end_date"]:
+                raise serializers.ValidationError("Start date must be before end date")
+        # noqa: E501
+        # noqa: E501
+        return data
+
+
+class BudgetSerializer(serializers.ModelSerializer):
+    financial_year_name = serializers.CharField(
+        source="financial_year.name", read_only=True
+    )
+    cost_center_name = serializers.CharField(source="cost_center.name", read_only=True)
+    # noqa: E501
+    # noqa: E501
+    account_name = serializers.CharField(source="account.account_name", read_only=True)
+    # noqa: E501
+    # noqa: E501
+
+    class Meta:
+        model = Budget
+        fields = "__all__"
+        read_only_fields = (
+            "hospital",
+            "created_at",
+            "updated_at",
+            "variance_cents",
+            "variance_percentage",
+        )
+
+
+class ComplianceDocumentSerializer(serializers.ModelSerializer):
+    is_expiring_soon = serializers.ReadOnlyField()
+    days_to_expiry = serializers.SerializerMethodField()
+
+    class Meta:
+        model = ComplianceDocument
+        fields = "__all__"
+        read_only_fields = ("hospital", "created_at", "updated_at")
+
+    def get_days_to_expiry(self, obj):
+        if obj.expiry_date:
+            return (obj.expiry_date - timezone.now().date()).days
+        return None
+
+
+# Report Serializers
+
+
+class TrialBalanceSerializer(serializers.Serializer):
+    """Serializer for trial balance report"""
+
+    account_code = serializers.CharField()
+    account_name = serializers.CharField()
+    account_type = serializers.CharField()
+    debit_balance_cents = serializers.IntegerField()
+    credit_balance_cents = serializers.IntegerField()
+
+
+class ProfitLossSerializer(serializers.Serializer):
+    """Serializer for P&L report"""
+
+    period = serializers.CharField()
+    income = serializers.ListField(child=serializers.DictField())
+    expenses = serializers.ListField(child=serializers.DictField())
+    total_income_cents = serializers.IntegerField()
+    total_expenses_cents = serializers.IntegerField()
+    net_profit_cents = serializers.IntegerField()
+
+
+class BalanceSheetSerializer(serializers.Serializer):
+    """Serializer for balance sheet report"""
+
+    as_of_date = serializers.DateField()
+    assets = serializers.DictField()
+    liabilities = serializers.DictField()
+    equity = serializers.DictField()
+
+
+class AgeingReportSerializer(serializers.Serializer):
+    """Serializer for ageing reports"""
+
+    as_of_date = serializers.DateField()
+    ageing_buckets = serializers.DictField()
+    bucket_totals = serializers.DictField()
+    grand_total = serializers.IntegerField()
+
+
+class DepartmentProfitabilitySerializer(serializers.Serializer):
+    """Serializer for department profitability report"""
+
+    cost_center_code = serializers.CharField()
+    cost_center_name = serializers.CharField()
+    revenue_cents = serializers.IntegerField()
+    expenses_cents = serializers.IntegerField()
+    profit_cents = serializers.IntegerField()
+    profit_margin = serializers.DecimalField(max_digits=5, decimal_places=2)
+
+
+# Bulk operation serializers
+
+
+class BulkInvoiceCreateSerializer(serializers.Serializer):
+    """Serializer for bulk invoice creation"""
+
+    invoices = AccountingInvoiceSerializer(many=True)
+
+    def create(self, validated_data):
+        invoices_data = validated_data["invoices"]
+        created_invoices = []
+
+        for invoice_data in invoices_data:
+            invoice = AccountingInvoice.objects.create(**invoice_data)
+            created_invoices.append(invoice)
+
+        return {"invoices": created_invoices}
+
+
+class BankReconciliationSerializer(serializers.Serializer):
+    """Serializer for bank reconciliation operations"""
+
+    bank_account = serializers.PrimaryKeyRelatedField(
+        queryset=BankAccount.objects.all()
+    )
+    tolerance_cents = serializers.IntegerField(default=100, min_value=0)
+
+    def validate(self, data):
+        # Ensure user has access to this bank account
+        user = self.context["request"].user
+        if data["bank_account"].hospital != user.hospital:
+            raise serializers.ValidationError("Access denied to this bank account")
+        # noqa: E501
+        # noqa: E501
+        return data
+
+
+class ExportRequestSerializer(serializers.Serializer):
+    """Serializer for export requests"""
+
+    EXPORT_FORMATS = [
+        ("EXCEL", "Excel"),
+        ("CSV", "CSV"),
+        ("TALLY_XML", "Tally XML"),
+        ("GST_JSON", "GST JSON"),
+        ("ITR_EXCEL", "ITR Excel"),
+    ]
+
+    REPORT_TYPES = [
+        ("TRIAL_BALANCE", "Trial Balance"),
+        ("PROFIT_LOSS", "Profit & Loss"),
+        ("BALANCE_SHEET", "Balance Sheet"),
+        ("INVOICES", "Invoices"),
+        ("PAYMENTS", "Payments"),
+        ("EXPENSES", "Expenses"),
+        ("PAYROLL", "Payroll"),
+        ("ASSETS", "Assets"),
+        ("AGING_REPORT", "Aging Report"),
+        ("GST_RETURN", "GST Return"),
+        ("TDS_RETURN", "TDS Return"),
+    ]
+
+    export_format = serializers.ChoiceField(choices=EXPORT_FORMATS)
+    report_type = serializers.ChoiceField(choices=REPORT_TYPES)
+    start_date = serializers.DateField(required=False)
+    end_date = serializers.DateField(required=False)
+    as_of_date = serializers.DateField(required=False)
+    cost_center = serializers.PrimaryKeyRelatedField(
+        queryset=CostCenter.objects.all(), required=False
+    )
+
+    def validate(self, data):
+        # Validate date ranges
+        if data.get("start_date") and data.get("end_date"):
+            if data["start_date"] > data["end_date"]:
+                raise serializers.ValidationError("Start date cannot be after end date")
+        # noqa: E501
+        # noqa: E501
+
+        # Some reports require date ranges
+        period_required_reports = [
+            "PROFIT_LOSS",
+            "INVOICES",
+            "PAYMENTS",
+            "EXPENSES",
+            "GST_RETURN",
+        ]
+        if data["report_type"] in period_required_reports:
+            if not (data.get("start_date") and data.get("end_date")):
+                raise serializers.ValidationError(
+                    f"{data['report_type']} requires start_date and end_date"
+                )
+
+        # Some reports require as_of_date
+        snapshot_required_reports = [
+            "TRIAL_BALANCE",
+            "BALANCE_SHEET",
+            "AGING_REPORT",
+        ]
+        if data["report_type"] in snapshot_required_reports:
+            if not data.get("as_of_date"):
+                raise serializers.ValidationError(
+                    f"{data['report_type']} requires as_of_date"
+                )
+
+        return data
+
+
+# Dashboard serializers
+
+
+class DashboardSummarySerializer(serializers.Serializer):
+    """Serializer for accounting dashboard summary"""
+
+    total_revenue_cents = serializers.IntegerField()
+    total_expenses_cents = serializers.IntegerField()
+    net_profit_cents = serializers.IntegerField()
+    outstanding_receivables_cents = serializers.IntegerField()
+    outstanding_payables_cents = serializers.IntegerField()
+    cash_balance_cents = serializers.IntegerField()
+    overdue_invoices_count = serializers.IntegerField()
+    pending_expense_approvals_count = serializers.IntegerField()
+    unreconciled_transactions_count = serializers.IntegerField()
+    expiring_documents_count = serializers.IntegerField()
+
+
+class CashFlowSerializer(serializers.Serializer):
+    """Serializer for cash flow data"""
+
+    period = serializers.CharField()
+    opening_balance_cents = serializers.IntegerField()
+    cash_inflow_cents = serializers.IntegerField()
+    cash_outflow_cents = serializers.IntegerField()
+    closing_balance_cents = serializers.IntegerField()
+    inflow_details = serializers.ListField(child=serializers.DictField())
+    outflow_details = serializers.ListField(child=serializers.DictField())
+
+
+class ReconciliationStatusSerializer(serializers.Serializer):
+    """Serializer for bank reconciliation status"""
+
+    bank_account_name = serializers.CharField()
+    last_reconciled_date = serializers.DateField()
+    unreconciled_transactions_count = serializers.IntegerField()
+    unreconciled_amount_cents = serializers.IntegerField()
+    book_balance_cents = serializers.IntegerField()
+    bank_balance_cents = serializers.IntegerField()
+    difference_cents = serializers.IntegerField()
+
+
+# Enhanced serializers for complex operations
+
+
+class RecurringInvoiceSerializer(serializers.ModelSerializer):
+    template_invoice_number = serializers.CharField(
+        source="template_invoice.invoice_number", read_only=True
+    )
+    days_until_next = serializers.SerializerMethodField()
+
+    class Meta:
+        model = RecurringInvoice
+        fields = "__all__"
+        read_only_fields = ("hospital", "created_at", "updated_at")
+
+    def get_days_until_next(self, obj):
+        if obj.next_billing_date:
+            return (obj.next_billing_date - timezone.now().date()).days
+        return None
+
+
+class TaxLiabilitySerializer(serializers.ModelSerializer):
+    class Meta:
+        model = TaxLiability
+        fields = "__all__"
+        read_only_fields = ("hospital", "created_at", "updated_at")
+
+
+class ReportScheduleSerializer(serializers.ModelSerializer):
+    created_by_name = serializers.CharField(
+        source="created_by.get_full_name", read_only=True
+    )
+    next_run_in_days = serializers.SerializerMethodField()
+
+    class Meta:
+        model = ReportSchedule
+        fields = "__all__"
+        read_only_fields = ("hospital", "created_at", "updated_at")
+
+    def get_next_run_in_days(self, obj):
+        if obj.next_generation:
+            return (obj.next_generation.date() - timezone.now().date()).days
+        return None
+
+
+class AccountingAuditLogSerializer(serializers.ModelSerializer):
+    user_name = serializers.CharField(source="user.get_full_name", read_only=True)
+    # noqa: E501
+    # noqa: E501
+
+    class Meta:
+        model = AccountingAuditLog
+        fields = "__all__"
+        read_only_fields = ("hospital", "created_at", "updated_at")