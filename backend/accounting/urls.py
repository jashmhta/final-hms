--- conflicted
+++ resolved
@@ -1,190 +1,135 @@
-"""
-URL configuration for accounting module.
-"""
-
-from django.urls import include, path
-from rest_framework.routers import DefaultRouter
-
-from .views import (
-    AccountingAuditLogViewSet,
-    AccountingInvoiceViewSet,
-    AccountingPaymentViewSet,
-    BankAccountViewSet,
-    BankTransactionViewSet,
-    BookLockViewSet,
-    BudgetViewSet,
-    ChartOfAccountsViewSet,
-    ComplianceDocumentViewSet,
-    CostCenterViewSet,
-    CurrencyViewSet,
-    CustomerViewSet,
-    DashboardAPIView,
-    DepreciationProcessingAPIView,
-    ExpenseViewSet,
-    ExportAPIView,
-    FinancialYearViewSet,
-    FixedAssetViewSet,
-    InsuranceClaimViewSet,
-    LedgerEntryViewSet,
-    PayrollEntryViewSet,
-    PricingTierViewSet,
-    RecurringInvoiceViewSet,
-    ReportsAPIView,
-    ServicePackageViewSet,
-    TaxConfigurationViewSet,
-    TaxLiabilityAPIView,
-    TDSEntryViewSet,
-    VendorPayoutViewSet,
-    VendorViewSet,
-)
-
-# Create router and register viewsets
-router = DefaultRouter()
-
-# Configuration
-router.register(r"currencies", CurrencyViewSet, basename="currency")
-router.register(
-<<<<<<< HEAD
-<<<<<<< HEAD
-    r"tax-configurations", TaxConfigurationViewSet, basename="tax-configuration"
-=======
-    r"tax-configurations",
-    TaxConfigurationViewSet,
-    basename="tax-configuration",
->>>>>>> transform-refactor
-=======
-    r"tax-configurations",
-    TaxConfigurationViewSet,
-    basename="tax-configuration",
->>>>>>> 159ff636
-)
-router.register(
-    r"chart-of-accounts", ChartOfAccountsViewSet, basename="chart-of-accounts"
-)
-router.register(r"cost-centers", CostCenterViewSet, basename="cost-center")
-
-# Master Data
-router.register(r"vendors", VendorViewSet, basename="vendor")
-router.register(r"customers", CustomerViewSet, basename="customer")
-router.register(r"service-packages", ServicePackageViewSet, basename="service-package")
-<<<<<<< HEAD
-<<<<<<< HEAD
-=======
-# noqa: E501
-# noqa: E501
->>>>>>> transform-refactor
-=======
-# noqa: E501
-# noqa: E501
->>>>>>> 159ff636
-router.register(r"pricing-tiers", PricingTierViewSet, basename="pricing-tier")
-
-# Transactions
-router.register(r"invoices", AccountingInvoiceViewSet, basename="invoice")
-router.register(r"payments", AccountingPaymentViewSet, basename="payment")
-router.register(r"expenses", ExpenseViewSet, basename="expense")
-
-# Banking
-router.register(r"bank-accounts", BankAccountViewSet, basename="bank-account")
-router.register(
-    r"bank-transactions", BankTransactionViewSet, basename="bank-transaction"
-)
-
-# Assets and Depreciation
-router.register(r"fixed-assets", FixedAssetViewSet, basename="fixed-asset")
-
-# Payroll
-router.register(r"payroll-entries", PayrollEntryViewSet, basename="payroll-entry")
-<<<<<<< HEAD
-<<<<<<< HEAD
-
-# Insurance and Claims
-router.register(r"insurance-claims", InsuranceClaimViewSet, basename="insurance-claim")
-=======
-=======
->>>>>>> 159ff636
-# noqa: E501
-# noqa: E501
-
-# Insurance and Claims
-router.register(r"insurance-claims", InsuranceClaimViewSet, basename="insurance-claim")
-# noqa: E501
-# noqa: E501
-<<<<<<< HEAD
->>>>>>> transform-refactor
-=======
->>>>>>> 159ff636
-
-# Compliance
-router.register(r"tds-entries", TDSEntryViewSet, basename="tds-entry")
-router.register(r"book-locks", BookLockViewSet, basename="book-lock")
-router.register(
-<<<<<<< HEAD
-<<<<<<< HEAD
-    r"compliance-documents", ComplianceDocumentViewSet, basename="compliance-document"
-=======
-    r"compliance-documents",
-    ComplianceDocumentViewSet,
-    basename="compliance-document",
->>>>>>> transform-refactor
-=======
-    r"compliance-documents",
-    ComplianceDocumentViewSet,
-    basename="compliance-document",
->>>>>>> 159ff636
-)
-
-# Vendor Management
-router.register(r"vendor-payouts", VendorPayoutViewSet, basename="vendor-payout")
-<<<<<<< HEAD
-<<<<<<< HEAD
-
-# Planning and Budgeting
-router.register(r"financial-years", FinancialYearViewSet, basename="financial-year")
-router.register(r"budgets", BudgetViewSet, basename="budget")
-router.register(
-    r"recurring-invoices", RecurringInvoiceViewSet, basename="recurring-invoice"
-=======
-=======
->>>>>>> 159ff636
-# noqa: E501
-# noqa: E501
-
-# Planning and Budgeting
-router.register(r"financial-years", FinancialYearViewSet, basename="financial-year")
-# noqa: E501
-# noqa: E501
-router.register(r"budgets", BudgetViewSet, basename="budget")
-router.register(
-    r"recurring-invoices",
-    RecurringInvoiceViewSet,
-    basename="recurring-invoice",
-<<<<<<< HEAD
->>>>>>> transform-refactor
-=======
->>>>>>> 159ff636
-)
-
-# Audit and Reporting
-router.register(r"ledger-entries", LedgerEntryViewSet, basename="ledger-entry")
-router.register(r"audit-logs", AccountingAuditLogViewSet, basename="audit-log")
-
-# API endpoints
-urlpatterns = [
-    path("", include(router.urls)),
-    # Reports
-    path("reports/", ReportsAPIView.as_view(), name="reports"),
-    path("dashboard/", DashboardAPIView.as_view(), name="dashboard"),
-    path("export/", ExportAPIView.as_view(), name="export"),
-    # Utility endpoints
-    path(
-        "utilities/process-depreciation/",
-        DepreciationProcessingAPIView.as_view(),
-        name="process-depreciation",
-    ),
-    path(
-        "utilities/calculate-tax-liability/",
-        TaxLiabilityAPIView.as_view(),
-        name="calculate-tax-liability",
-    ),
-]
+"""
+URL configuration for accounting module.
+"""
+
+from django.urls import include, path
+from rest_framework.routers import DefaultRouter
+
+from .views import (
+    AccountingAuditLogViewSet,
+    AccountingInvoiceViewSet,
+    AccountingPaymentViewSet,
+    BankAccountViewSet,
+    BankTransactionViewSet,
+    BookLockViewSet,
+    BudgetViewSet,
+    ChartOfAccountsViewSet,
+    ComplianceDocumentViewSet,
+    CostCenterViewSet,
+    CurrencyViewSet,
+    CustomerViewSet,
+    DashboardAPIView,
+    DepreciationProcessingAPIView,
+    ExpenseViewSet,
+    ExportAPIView,
+    FinancialYearViewSet,
+    FixedAssetViewSet,
+    InsuranceClaimViewSet,
+    LedgerEntryViewSet,
+    PayrollEntryViewSet,
+    PricingTierViewSet,
+    RecurringInvoiceViewSet,
+    ReportsAPIView,
+    ServicePackageViewSet,
+    TaxConfigurationViewSet,
+    TaxLiabilityAPIView,
+    TDSEntryViewSet,
+    VendorPayoutViewSet,
+    VendorViewSet,
+)
+
+# Create router and register viewsets
+router = DefaultRouter()
+
+# Configuration
+router.register(r"currencies", CurrencyViewSet, basename="currency")
+router.register(
+    r"tax-configurations",
+    TaxConfigurationViewSet,
+    basename="tax-configuration",
+)
+router.register(
+    r"chart-of-accounts", ChartOfAccountsViewSet, basename="chart-of-accounts"
+)
+router.register(r"cost-centers", CostCenterViewSet, basename="cost-center")
+
+# Master Data
+router.register(r"vendors", VendorViewSet, basename="vendor")
+router.register(r"customers", CustomerViewSet, basename="customer")
+router.register(r"service-packages", ServicePackageViewSet, basename="service-package")
+# noqa: E501
+# noqa: E501
+router.register(r"pricing-tiers", PricingTierViewSet, basename="pricing-tier")
+
+# Transactions
+router.register(r"invoices", AccountingInvoiceViewSet, basename="invoice")
+router.register(r"payments", AccountingPaymentViewSet, basename="payment")
+router.register(r"expenses", ExpenseViewSet, basename="expense")
+
+# Banking
+router.register(r"bank-accounts", BankAccountViewSet, basename="bank-account")
+router.register(
+    r"bank-transactions", BankTransactionViewSet, basename="bank-transaction"
+)
+
+# Assets and Depreciation
+router.register(r"fixed-assets", FixedAssetViewSet, basename="fixed-asset")
+
+# Payroll
+router.register(r"payroll-entries", PayrollEntryViewSet, basename="payroll-entry")
+# noqa: E501
+# noqa: E501
+
+# Insurance and Claims
+router.register(r"insurance-claims", InsuranceClaimViewSet, basename="insurance-claim")
+# noqa: E501
+# noqa: E501
+
+# Compliance
+router.register(r"tds-entries", TDSEntryViewSet, basename="tds-entry")
+router.register(r"book-locks", BookLockViewSet, basename="book-lock")
+router.register(
+    r"compliance-documents",
+    ComplianceDocumentViewSet,
+    basename="compliance-document",
+)
+
+# Vendor Management
+router.register(r"vendor-payouts", VendorPayoutViewSet, basename="vendor-payout")
+# noqa: E501
+# noqa: E501
+
+# Planning and Budgeting
+router.register(r"financial-years", FinancialYearViewSet, basename="financial-year")
+# noqa: E501
+# noqa: E501
+router.register(r"budgets", BudgetViewSet, basename="budget")
+router.register(
+    r"recurring-invoices",
+    RecurringInvoiceViewSet,
+    basename="recurring-invoice",
+)
+
+# Audit and Reporting
+router.register(r"ledger-entries", LedgerEntryViewSet, basename="ledger-entry")
+router.register(r"audit-logs", AccountingAuditLogViewSet, basename="audit-log")
+
+# API endpoints
+urlpatterns = [
+    path("", include(router.urls)),
+    # Reports
+    path("reports/", ReportsAPIView.as_view(), name="reports"),
+    path("dashboard/", DashboardAPIView.as_view(), name="dashboard"),
+    path("export/", ExportAPIView.as_view(), name="export"),
+    # Utility endpoints
+    path(
+        "utilities/process-depreciation/",
+        DepreciationProcessingAPIView.as_view(),
+        name="process-depreciation",
+    ),
+    path(
+        "utilities/calculate-tax-liability/",
+        TaxLiabilityAPIView.as_view(),
+        name="calculate-tax-liability",
+    ),
+]