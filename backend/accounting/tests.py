<<<<<<< HEAD
<<<<<<< HEAD
"""
Test cases for accounting module.
"""

from decimal import Decimal

from django.contrib.auth import get_user_model
from django.test import TestCase
from django.utils import timezone
from hospitals.models import Hospital
from users.models import UserRole

from .models import (
    AccountingInvoice,
    AccountingPayment,
    AccountType,
    ChartOfAccounts,
    CostCenter,
    Currency,
    Customer,
    Expense,
    FixedAsset,
    InvoiceLineItem,
    LedgerEntry,
    PayrollEntry,
    Vendor,
)
from .utils import DepreciationCalculator, DoubleEntryBookkeeping, ReportGenerator

User = get_user_model()


class AccountingModuleTestCase(TestCase):
    """Base test case with common setup"""

    def setUp(self):
        # Create test hospital
        self.hospital = Hospital.objects.create(
            name="Test Hospital",
            address="Test Address",
            phone="1234567890",
            email="test@hospital.com",
        )

        # Create test user
        self.user = User.objects.create_user(
            username="testadmin",
            email="admin@test.com",
            password="testpass123",
            role=UserRole.HOSPITAL_ADMIN,
            hospital=self.hospital,
        )

        # Create base currency
        self.currency = Currency.objects.create(
            hospital=self.hospital,
            code="INR",
            name="Indian Rupee",
            symbol="₹",
            is_base_currency=True,
        )

        # Create basic accounts
        self.cash_account = ChartOfAccounts.objects.create(
            hospital=self.hospital,
            account_code="1100",
            account_name="Cash in Hand",
            account_type=AccountType.ASSETS,
            account_subtype="CURRENT_ASSETS",
        )

        self.revenue_account = ChartOfAccounts.objects.create(
            hospital=self.hospital,
            account_code="4100",
            account_name="Patient Services Revenue",
            account_type=AccountType.INCOME,
            account_subtype="OPERATING_INCOME",
        )

        self.receivables_account = ChartOfAccounts.objects.create(
            hospital=self.hospital,
            account_code="1200",
            account_name="Accounts Receivable",
            account_type=AccountType.ASSETS,
            account_subtype="CURRENT_ASSETS",
        )

        # Create cost center
        self.cost_center = CostCenter.objects.create(
            hospital=self.hospital,
            code="OPD",
            name="Out Patient Department",
            manager=self.user,
        )


class CurrencyModelTest(AccountingModuleTestCase):
    """Test Currency model"""

    def test_currency_creation(self):
        """Test basic currency creation"""
        currency = Currency.objects.create(
            hospital=self.hospital,
            code="USD",
            name="US Dollar",
            symbol="$",
            exchange_rate=Decimal("83.50"),
        )

        self.assertEqual(currency.code, "USD")
        self.assertEqual(currency.exchange_rate, Decimal("83.50"))
        self.assertFalse(currency.is_base_currency)  # Only one base currency allowed


class ChartOfAccountsTest(AccountingModuleTestCase):
    """Test Chart of Accounts functionality"""

    def test_account_balance_calculation(self):
        """Test account balance calculation"""
        # Create some ledger entries
        LedgerEntry.objects.create(
            hospital=self.hospital,
            transaction_date=timezone.now().date(),
            reference_number="TEST001",
            description="Test entry",
            debit_account=self.cash_account,
            credit_account=self.revenue_account,
            amount_cents=10000,  # ₹100
            currency=self.currency,
            created_by=self.user,
        )

        # Cash account should have a debit balance of 10000
        self.assertEqual(self.cash_account.balance, 10000)

        # Revenue account should have a credit balance of 10000
        self.assertEqual(self.revenue_account.balance, 10000)


class InvoiceTest(AccountingModuleTestCase):
    """Test Invoice functionality"""

    def setUp(self):
        super().setUp()

        # Create customer
        self.customer = Customer.objects.create(
            hospital=self.hospital,
            customer_code="CUST001",
            name="Test Customer",
            customer_type="CORPORATE",
        )

    def test_invoice_number_generation(self):
        """Test automatic invoice number generation"""
        invoice = AccountingInvoice.objects.create(
            hospital=self.hospital,
            invoice_type="CORPORATE",
            invoice_date=timezone.now().date(),
            due_date=timezone.now().date(),
            customer=self.customer,
            currency=self.currency,
            created_by=self.user,
        )

        current_year = timezone.now().year
        expected_prefix = f"INV-{current_year}-"

        self.assertTrue(invoice.invoice_number.startswith(expected_prefix))

    def test_invoice_calculation(self):
        """Test invoice total calculations"""
        invoice = AccountingInvoice.objects.create(
            hospital=self.hospital,
            invoice_type="CORPORATE",
            invoice_date=timezone.now().date(),
            due_date=timezone.now().date(),
            customer=self.customer,
            currency=self.currency,
            created_by=self.user,
        )

        # Add line items
        item1 = InvoiceLineItem.objects.create(
            hospital=self.hospital,
            invoice=invoice,
            description="Consultation",
            quantity=1,
            unit_price_cents=50000,  # ₹500
            cgst_rate=Decimal("9.00"),
            sgst_rate=Decimal("9.00"),
        )

        item2 = InvoiceLineItem.objects.create(
            hospital=self.hospital,
            invoice=invoice,
            description="Lab Test",
            quantity=2,
            unit_price_cents=100000,  # ₹1000 each
            cgst_rate=Decimal("9.00"),
            sgst_rate=Decimal("9.00"),
        )

        # Recalculate totals
        invoice.calculate_totals()

        # Check calculations
        expected_subtotal = 50000 + (2 * 100000)  # ₹2500
        expected_tax = int(expected_subtotal * 0.18)  # 18% GST
        expected_total = expected_subtotal + expected_tax

        self.assertEqual(invoice.subtotal_cents, expected_subtotal)
        self.assertEqual(invoice.tax_cents, expected_tax)
        self.assertEqual(invoice.total_cents, expected_total)


class PaymentTest(AccountingModuleTestCase):
    """Test Payment functionality"""

    def setUp(self):
        super().setUp()

        # Create an invoice to pay
        self.customer = Customer.objects.create(
            hospital=self.hospital, customer_code="CUST001", name="Test Customer"
        )

        self.invoice = AccountingInvoice.objects.create(
            hospital=self.hospital,
            invoice_type="CORPORATE",
            invoice_date=timezone.now().date(),
            due_date=timezone.now().date(),
            customer=self.customer,
            currency=self.currency,
            total_cents=100000,  # ₹1000
            created_by=self.user,
        )

    def test_payment_updates_invoice(self):
        """Test that payment updates invoice status"""
        payment = AccountingPayment.objects.create(
            hospital=self.hospital,
            payment_date=timezone.now().date(),
            invoice=self.invoice,
            amount_cents=100000,  # Full payment
            currency=self.currency,
            payment_method="CASH",
            received_by=self.user,
        )

        # Refresh invoice from database
        self.invoice.refresh_from_db()

        self.assertEqual(self.invoice.paid_cents, 100000)
        self.assertEqual(self.invoice.status, "PAID")


class DepreciationTest(AccountingModuleTestCase):
    """Test depreciation calculations"""

    def setUp(self):
        super().setUp()

        # Create vendor
        self.vendor = Vendor.objects.create(
            hospital=self.hospital, vendor_code="VEN001", name="Equipment Vendor"
        )

    def test_straight_line_depreciation(self):
        """Test straight line depreciation calculation"""
        asset = FixedAsset.objects.create(
            hospital=self.hospital,
            asset_code="MED001",
            name="MRI Machine",
            category="MEDICAL_EQUIPMENT",
            cost_center=self.cost_center,
            purchase_date=timezone.now().date(),
            purchase_cost_cents=500000000,  # ₹50,00,000
            vendor=self.vendor,
            depreciation_method="STRAIGHT_LINE",
            useful_life_years=10,
            salvage_value_cents=5000000,  # ₹50,000
            current_book_value_cents=500000000,
        )

        annual_depreciation = asset.calculate_annual_depreciation()
        expected_annual = (500000000 - 5000000) // 10  # ₹4,95,000 per year

        self.assertEqual(annual_depreciation, expected_annual)

        # Test monthly depreciation
        monthly_depreciation = DepreciationCalculator.calculate_monthly_depreciation(
            asset
        )
        expected_monthly = expected_annual // 12

        self.assertEqual(monthly_depreciation, expected_monthly)


class DoubleEntryBookkeepingTest(AccountingModuleTestCase):
    """Test double-entry bookkeeping"""

    def test_journal_entry_creation(self):
        """Test creation of journal entries"""
        entry = DoubleEntryBookkeeping.create_journal_entry(
            hospital=self.hospital,
            debit_account_code="1100",  # Cash
            credit_account_code="4100",  # Revenue
            amount_cents=100000,  # ₹1000
            description="Test transaction",
            reference_number="TEST001",
            created_by=self.user,
        )

        self.assertEqual(entry.debit_account, self.cash_account)
        self.assertEqual(entry.credit_account, self.revenue_account)
        self.assertEqual(entry.amount_cents, 100000)


class ReportGenerationTest(AccountingModuleTestCase):
    """Test financial report generation"""

    def setUp(self):
        super().setUp()

        # Create some test data
        LedgerEntry.objects.create(
            hospital=self.hospital,
            transaction_date=timezone.now().date(),
            reference_number="TEST001",
            description="Test revenue",
            debit_account=self.receivables_account,
            credit_account=self.revenue_account,
            amount_cents=100000,
            currency=self.currency,
            created_by=self.user,
        )

    def test_trial_balance_generation(self):
        """Test trial balance report generation"""
        trial_balance = ReportGenerator.generate_trial_balance(
            self.hospital, timezone.now().date()
        )

        self.assertIn("accounts", trial_balance)
        self.assertIn("total_debits", trial_balance)
        self.assertIn("total_credits", trial_balance)
        self.assertTrue(trial_balance["is_balanced"])


class ExpenseTest(AccountingModuleTestCase):
    """Test Expense functionality"""

    def setUp(self):
        super().setUp()

        # Create vendor
        self.vendor = Vendor.objects.create(
            hospital=self.hospital,
            vendor_code="VEN001",
            name="Test Vendor",
            tds_rate=Decimal("10.00"),
        )

    def test_expense_creation(self):
        """Test expense creation and number generation"""
        expense = Expense.objects.create(
            hospital=self.hospital,
            expense_date=timezone.now().date(),
            vendor=self.vendor,
            cost_center=self.cost_center,
            category="UTILITIES",
            description="Electricity Bill",
            amount_cents=50000,  # ₹500
            currency=self.currency,
            tax_cents=9000,  # ₹90 (18% GST)
            tds_cents=5000,  # ₹50 (10% TDS)
            created_by=self.user,
        )

        # Check calculations
        expected_net = 50000 + 9000 - 5000  # ₹540
        self.assertEqual(expense.net_amount_cents, expected_net)

        # Check expense number generation
        current_year = timezone.now().year
        expected_prefix = f"EXP-{current_year}-"
        self.assertTrue(expense.expense_number.startswith(expected_prefix))


class PayrollTest(AccountingModuleTestCase):
    """Test Payroll functionality"""

    def setUp(self):
        super().setUp()

        # Create employee
        self.employee = User.objects.create_user(
            username="testdoc",
            email="doc@test.com",
            password="testpass123",
            role=UserRole.DOCTOR,
            hospital=self.hospital,
        )

    def test_payroll_calculations(self):
        """Test payroll calculations"""
        payroll = PayrollEntry.objects.create(
            hospital=self.hospital,
            employee=self.employee,
            pay_period_start=timezone.now().date().replace(day=1),
            pay_period_end=timezone.now().date(),
            pay_date=timezone.now().date(),
            basic_salary_cents=5000000,  # ₹50,000
            hra_cents=2000000,  # ₹20,000
            medical_allowance_cents=125000,  # ₹1,250
            pf_employee_cents=600000,  # ₹6,000 (12% of basic)
            pf_employer_cents=600000,  # ₹6,000
            esi_employee_cents=52500,  # ₹525 (0.75% of gross)
            esi_employer_cents=315000,  # ₹3,150 (4.75% of gross)
            status="DRAFT",
            cost_center=self.cost_center,
            created_by=self.user,
        )

        # Check calculations
        expected_gross = 5000000 + 2000000 + 125000  # ₹71,250
        expected_deductions = 600000 + 52500  # ₹6,525
        expected_net = expected_gross - expected_deductions  # ₹64,725
        expected_employer_cost = expected_gross + 600000 + 315000  # ₹78,165

        self.assertEqual(payroll.gross_salary_cents, expected_gross)
        self.assertEqual(payroll.total_deductions_cents, expected_deductions)
        self.assertEqual(payroll.net_salary_cents, expected_net)
        self.assertEqual(payroll.employer_cost_cents, expected_employer_cost)
=======
=======
>>>>>>> 159ff636
"""
Test cases for accounting module.
"""

from decimal import Decimal

from django.contrib.auth import get_user_model
from django.test import TestCase
from django.utils import timezone

from hospitals.models import Hospital
from users.models import UserRole

from .models import (
    AccountingInvoice,
    AccountingPayment,
    AccountType,
    ChartOfAccounts,
    CostCenter,
    Currency,
    Customer,
    Expense,
    FixedAsset,
    InvoiceLineItem,
    LedgerEntry,
    PayrollEntry,
    Vendor,
)
from .utils import DepreciationCalculator, DoubleEntryBookkeeping, ReportGenerator

User = get_user_model()


class AccountingModuleTestCase(TestCase):
    """Base test case with common setup"""

    def setUp(self):
        # Create test hospital
        self.hospital = Hospital.objects.create(
            name="Test Hospital",
            address="Test Address",
            phone="1234567890",
            email="test@hospital.com",
        )

        # Create test user
        self.user = User.objects.create_user(
            username="testadmin",
            email="admin@test.com",
            password="secure_test_password",
            role=UserRole.HOSPITAL_ADMIN,
            hospital=self.hospital,
        )

        # Create base currency
        self.currency = Currency.objects.create(
            hospital=self.hospital,
            code="INR",
            name="Indian Rupee",
            symbol="₹",
            is_base_currency=True,
        )

        # Create basic accounts
        self.cash_account = ChartOfAccounts.objects.create(
            hospital=self.hospital,
            account_code="1100",
            account_name="Cash in Hand",
            account_type=AccountType.ASSETS,
            account_subtype="CURRENT_ASSETS",
        )

        self.revenue_account = ChartOfAccounts.objects.create(
            hospital=self.hospital,
            account_code="4100",
            account_name="Patient Services Revenue",
            account_type=AccountType.INCOME,
            account_subtype="OPERATING_INCOME",
        )

        self.receivables_account = ChartOfAccounts.objects.create(
            hospital=self.hospital,
            account_code="1200",
            account_name="Accounts Receivable",
            account_type=AccountType.ASSETS,
            account_subtype="CURRENT_ASSETS",
        )

        # Create cost center
        self.cost_center = CostCenter.objects.create(
            hospital=self.hospital,
            code="OPD",
            name="Out Patient Department",
            manager=self.user,
        )


class CurrencyModelTest(AccountingModuleTestCase):
    """Test Currency model"""

    def test_currency_creation(self):
        """Test basic currency creation"""
        currency = Currency.objects.create(
            hospital=self.hospital,
            code="USD",
            name="US Dollar",
            symbol="$",
            exchange_rate=Decimal("83.50"),
        )

        self.assertEqual(currency.code, "USD")
        self.assertEqual(currency.exchange_rate, Decimal("83.50"))
        self.assertFalse(
            currency.is_base_currency
        )  # Only one base currency allowed      # noqa: E501


class ChartOfAccountsTest(AccountingModuleTestCase):
    """Test Chart of Accounts functionality"""

    def test_account_balance_calculation(self):
        """Test account balance calculation"""
        # Create some ledger entries
        LedgerEntry.objects.create(
            hospital=self.hospital,
            transaction_date=timezone.now().date(),
            reference_number="TEST001",
            description="Test entry",
            debit_account=self.cash_account,
            credit_account=self.revenue_account,
            amount_cents=10000,  # ₹100
            currency=self.currency,
            created_by=self.user,
        )

        # Cash account should have a debit balance of 10000
        self.assertEqual(self.cash_account.balance, 10000)

        # Revenue account should have a credit balance of 10000
        self.assertEqual(self.revenue_account.balance, 10000)


class InvoiceTest(AccountingModuleTestCase):
    """Test Invoice functionality"""

    def setUp(self):
        super().setUp()

        # Create customer
        self.customer = Customer.objects.create(
            hospital=self.hospital,
            customer_code="CUST001",
            name="Test Customer",
            customer_type="CORPORATE",
        )

    def test_invoice_number_generation(self):
        """Test automatic invoice number generation"""
        invoice = AccountingInvoice.objects.create(
            hospital=self.hospital,
            invoice_type="CORPORATE",
            invoice_date=timezone.now().date(),
            due_date=timezone.now().date(),
            customer=self.customer,
            currency=self.currency,
            created_by=self.user,
        )

        current_year = timezone.now().year
        expected_prefix = f"INV-{current_year}-"

        self.assertTrue(invoice.invoice_number.startswith(expected_prefix))

    def test_invoice_calculation(self):
        """Test invoice total calculations"""
        invoice = AccountingInvoice.objects.create(
            hospital=self.hospital,
            invoice_type="CORPORATE",
            invoice_date=timezone.now().date(),
            due_date=timezone.now().date(),
            customer=self.customer,
            currency=self.currency,
            created_by=self.user,
        )

        # Add line items
        item1 = InvoiceLineItem.objects.create(  # noqa: F841
            hospital=self.hospital,
            invoice=invoice,
            description="Consultation",
            quantity=1,
            unit_price_cents=50000,  # ₹500
            cgst_rate=Decimal("9.00"),
            sgst_rate=Decimal("9.00"),
        )

        item2 = InvoiceLineItem.objects.create(  # noqa: F841  # noqa: F841
            hospital=self.hospital,
            invoice=invoice,
            description="Lab Test",
            quantity=2,
            unit_price_cents=100000,  # ₹1000 each
            cgst_rate=Decimal("9.00"),
            sgst_rate=Decimal("9.00"),
        )

        # Recalculate totals
        invoice.calculate_totals()

        # Check calculations
        expected_subtotal = 50000 + (2 * 100000)  # ₹2500
        expected_tax = int(expected_subtotal * 0.18)  # 18% GST
        expected_total = expected_subtotal + expected_tax

        self.assertEqual(invoice.subtotal_cents, expected_subtotal)
        self.assertEqual(invoice.tax_cents, expected_tax)
        self.assertEqual(invoice.total_cents, expected_total)


class PaymentTest(AccountingModuleTestCase):
    """Test Payment functionality"""

    def setUp(self):
        super().setUp()

        # Create an invoice to pay
        self.customer = Customer.objects.create(
            hospital=self.hospital,
            customer_code="CUST001",
            name="Test Customer",
        )

        self.invoice = AccountingInvoice.objects.create(
            hospital=self.hospital,
            invoice_type="CORPORATE",
            invoice_date=timezone.now().date(),
            due_date=timezone.now().date(),
            customer=self.customer,
            currency=self.currency,
            total_cents=100000,  # ₹1000
            created_by=self.user,
        )

    def test_payment_updates_invoice(self):
        """Test that payment updates invoice status"""
        payment = AccountingPayment.objects.create(  # noqa: F841  # noqa: F841
            hospital=self.hospital,
            payment_date=timezone.now().date(),
            invoice=self.invoice,
            amount_cents=100000,  # Full payment
            currency=self.currency,
            payment_method="CASH",
            received_by=self.user,
        )

        # Refresh invoice from database
        self.invoice.refresh_from_db()

        self.assertEqual(self.invoice.paid_cents, 100000)
        self.assertEqual(self.invoice.status, "PAID")


class DepreciationTest(AccountingModuleTestCase):
    """Test depreciation calculations"""

    def setUp(self):
        super().setUp()

        # Create vendor
        self.vendor = Vendor.objects.create(
            hospital=self.hospital,
            vendor_code="VEN001",
            name="Equipment Vendor",
        )

    def test_straight_line_depreciation(self):
        """Test straight line depreciation calculation"""
        asset = FixedAsset.objects.create(
            hospital=self.hospital,
            asset_code="MED001",
            name="MRI Machine",
            category="MEDICAL_EQUIPMENT",
            cost_center=self.cost_center,
            purchase_date=timezone.now().date(),
            purchase_cost_cents=500000000,  # ₹50,00,000
            vendor=self.vendor,
            depreciation_method="STRAIGHT_LINE",
            useful_life_years=10,
            salvage_value_cents=5000000,  # ₹50,000
            current_book_value_cents=500000000,
        )

        annual_depreciation = asset.calculate_annual_depreciation()
        expected_annual = (500000000 - 5000000) // 10  # ₹4,95,000 per year

        self.assertEqual(annual_depreciation, expected_annual)

        # Test monthly depreciation
        monthly_depreciation = DepreciationCalculator.calculate_monthly_depreciation(
            asset
        )  # noqa: E501   # noqa: E501
        expected_monthly = expected_annual // 12

        self.assertEqual(monthly_depreciation, expected_monthly)


class DoubleEntryBookkeepingTest(AccountingModuleTestCase):
    """Test double-entry bookkeeping"""

    def test_journal_entry_creation(self):
        """Test creation of journal entries"""
        entry = DoubleEntryBookkeeping.create_journal_entry(
            hospital=self.hospital,
            debit_account_code="1100",  # Cash
            credit_account_code="4100",  # Revenue
            amount_cents=100000,  # ₹1000
            description="Test transaction",
            reference_number="TEST001",
            created_by=self.user,
        )

        self.assertEqual(entry.debit_account, self.cash_account)
        self.assertEqual(entry.credit_account, self.revenue_account)
        self.assertEqual(entry.amount_cents, 100000)


class ReportGenerationTest(AccountingModuleTestCase):
    """Test financial report generation"""

    def setUp(self):
        super().setUp()

        # Create some test data
        LedgerEntry.objects.create(
            hospital=self.hospital,
            transaction_date=timezone.now().date(),
            reference_number="TEST001",
            description="Test revenue",
            debit_account=self.receivables_account,
            credit_account=self.revenue_account,
            amount_cents=100000,
            currency=self.currency,
            created_by=self.user,
        )

    def test_trial_balance_generation(self):
        """Test trial balance report generation"""
        trial_balance = ReportGenerator.generate_trial_balance(
            self.hospital, timezone.now().date()
        )

        self.assertIn("accounts", trial_balance)
        self.assertIn("total_debits", trial_balance)
        self.assertIn("total_credits", trial_balance)
        self.assertTrue(trial_balance["is_balanced"])


class ExpenseTest(AccountingModuleTestCase):
    """Test Expense functionality"""

    def setUp(self):
        super().setUp()

        # Create vendor
        self.vendor = Vendor.objects.create(
            hospital=self.hospital,
            vendor_code="VEN001",
            name="Test Vendor",
            tds_rate=Decimal("10.00"),
        )

    def test_expense_creation(self):
        """Test expense creation and number generation"""
        expense = Expense.objects.create(
            hospital=self.hospital,
            expense_date=timezone.now().date(),
            vendor=self.vendor,
            cost_center=self.cost_center,
            category="UTILITIES",
            description="Electricity Bill",
            amount_cents=50000,  # ₹500
            currency=self.currency,
            tax_cents=9000,  # ₹90 (18% GST)
            tds_cents=5000,  # ₹50 (10% TDS)
            created_by=self.user,
        )

        # Check calculations
        expected_net = 50000 + 9000 - 5000  # ₹540
        self.assertEqual(expense.net_amount_cents, expected_net)

        # Check expense number generation
        current_year = timezone.now().year
        expected_prefix = f"EXP-{current_year}-"
        self.assertTrue(expense.expense_number.startswith(expected_prefix))


class PayrollTest(AccountingModuleTestCase):
    """Test Payroll functionality"""

    def setUp(self):
        super().setUp()

        # Create employee
        self.employee = User.objects.create_user(
            username="testdoc",
            email="doc@test.com",
            password="secure_test_password",
            role=UserRole.ATTENDING_PHYSICIAN,
            hospital=self.hospital,
        )

    def test_payroll_calculations(self):
        """Test payroll calculations"""
        payroll = PayrollEntry.objects.create(
            hospital=self.hospital,
            employee=self.employee,
            pay_period_start=timezone.now().date().replace(day=1),
            pay_period_end=timezone.now().date(),
            pay_date=timezone.now().date(),
            basic_salary_cents=5000000,  # ₹50,000
            hra_cents=2000000,  # ₹20,000
            medical_allowance_cents=125000,  # ₹1,250
            pf_employee_cents=600000,  # ₹6,000 (12% of basic)
            pf_employer_cents=600000,  # ₹6,000
            esi_employee_cents=52500,  # ₹525 (0.75% of gross)
            esi_employer_cents=315000,  # ₹3,150 (4.75% of gross)
            status="DRAFT",
            cost_center=self.cost_center,
            created_by=self.user,
        )

        # Check calculations
        expected_gross = 5000000 + 2000000 + 125000  # ₹71,250
        expected_deductions = 600000 + 52500  # ₹6,525
        expected_net = expected_gross - expected_deductions  # ₹64,725
        expected_employer_cost = expected_gross + 600000 + 315000  # ₹78,165

        self.assertEqual(payroll.gross_salary_cents, expected_gross)
        self.assertEqual(payroll.total_deductions_cents, expected_deductions)
        self.assertEqual(payroll.net_salary_cents, expected_net)
<<<<<<< HEAD
        self.assertEqual(payroll.employer_cost_cents, expected_employer_cost)
>>>>>>> transform-refactor
=======
        self.assertEqual(payroll.employer_cost_cents, expected_employer_cost)
>>>>>>> 159ff636
<|MERGE_RESOLUTION|>--- conflicted
+++ resolved
@@ -1,5 +1,3 @@
-<<<<<<< HEAD
-<<<<<<< HEAD
 """
 Test cases for accounting module.
 """
@@ -9,6 +7,7 @@
 from django.contrib.auth import get_user_model
 from django.test import TestCase
 from django.utils import timezone
+
 from hospitals.models import Hospital
 from users.models import UserRole
 
@@ -48,7 +47,7 @@
         self.user = User.objects.create_user(
             username="testadmin",
             email="admin@test.com",
-            password="testpass123",
+            password="secure_test_password",
             role=UserRole.HOSPITAL_ADMIN,
             hospital=self.hospital,
         )
@@ -111,7 +110,9 @@
 
         self.assertEqual(currency.code, "USD")
         self.assertEqual(currency.exchange_rate, Decimal("83.50"))
-        self.assertFalse(currency.is_base_currency)  # Only one base currency allowed
+        self.assertFalse(
+            currency.is_base_currency
+        )  # Only one base currency allowed      # noqa: E501
 
 
 class ChartOfAccountsTest(AccountingModuleTestCase):
@@ -183,7 +184,7 @@
         )
 
         # Add line items
-        item1 = InvoiceLineItem.objects.create(
+        item1 = InvoiceLineItem.objects.create(  # noqa: F841
             hospital=self.hospital,
             invoice=invoice,
             description="Consultation",
@@ -193,7 +194,7 @@
             sgst_rate=Decimal("9.00"),
         )
 
-        item2 = InvoiceLineItem.objects.create(
+        item2 = InvoiceLineItem.objects.create(  # noqa: F841  # noqa: F841
             hospital=self.hospital,
             invoice=invoice,
             description="Lab Test",
@@ -224,7 +225,9 @@
 
         # Create an invoice to pay
         self.customer = Customer.objects.create(
-            hospital=self.hospital, customer_code="CUST001", name="Test Customer"
+            hospital=self.hospital,
+            customer_code="CUST001",
+            name="Test Customer",
         )
 
         self.invoice = AccountingInvoice.objects.create(
@@ -240,7 +243,7 @@
 
     def test_payment_updates_invoice(self):
         """Test that payment updates invoice status"""
-        payment = AccountingPayment.objects.create(
+        payment = AccountingPayment.objects.create(  # noqa: F841  # noqa: F841
             hospital=self.hospital,
             payment_date=timezone.now().date(),
             invoice=self.invoice,
@@ -265,7 +268,9 @@
 
         # Create vendor
         self.vendor = Vendor.objects.create(
-            hospital=self.hospital, vendor_code="VEN001", name="Equipment Vendor"
+            hospital=self.hospital,
+            vendor_code="VEN001",
+            name="Equipment Vendor",
         )
 
     def test_straight_line_depreciation(self):
@@ -293,7 +298,7 @@
         # Test monthly depreciation
         monthly_depreciation = DepreciationCalculator.calculate_monthly_depreciation(
             asset
-        )
+        )  # noqa: E501   # noqa: E501
         expected_monthly = expected_annual // 12
 
         self.assertEqual(monthly_depreciation, expected_monthly)
@@ -400,8 +405,8 @@
         self.employee = User.objects.create_user(
             username="testdoc",
             email="doc@test.com",
-            password="testpass123",
-            role=UserRole.DOCTOR,
+            password="secure_test_password",
+            role=UserRole.ATTENDING_PHYSICIAN,
             hospital=self.hospital,
         )
 
@@ -434,454 +439,4 @@
         self.assertEqual(payroll.gross_salary_cents, expected_gross)
         self.assertEqual(payroll.total_deductions_cents, expected_deductions)
         self.assertEqual(payroll.net_salary_cents, expected_net)
-        self.assertEqual(payroll.employer_cost_cents, expected_employer_cost)
-=======
-=======
->>>>>>> 159ff636
-"""
-Test cases for accounting module.
-"""
-
-from decimal import Decimal
-
-from django.contrib.auth import get_user_model
-from django.test import TestCase
-from django.utils import timezone
-
-from hospitals.models import Hospital
-from users.models import UserRole
-
-from .models import (
-    AccountingInvoice,
-    AccountingPayment,
-    AccountType,
-    ChartOfAccounts,
-    CostCenter,
-    Currency,
-    Customer,
-    Expense,
-    FixedAsset,
-    InvoiceLineItem,
-    LedgerEntry,
-    PayrollEntry,
-    Vendor,
-)
-from .utils import DepreciationCalculator, DoubleEntryBookkeeping, ReportGenerator
-
-User = get_user_model()
-
-
-class AccountingModuleTestCase(TestCase):
-    """Base test case with common setup"""
-
-    def setUp(self):
-        # Create test hospital
-        self.hospital = Hospital.objects.create(
-            name="Test Hospital",
-            address="Test Address",
-            phone="1234567890",
-            email="test@hospital.com",
-        )
-
-        # Create test user
-        self.user = User.objects.create_user(
-            username="testadmin",
-            email="admin@test.com",
-            password="secure_test_password",
-            role=UserRole.HOSPITAL_ADMIN,
-            hospital=self.hospital,
-        )
-
-        # Create base currency
-        self.currency = Currency.objects.create(
-            hospital=self.hospital,
-            code="INR",
-            name="Indian Rupee",
-            symbol="₹",
-            is_base_currency=True,
-        )
-
-        # Create basic accounts
-        self.cash_account = ChartOfAccounts.objects.create(
-            hospital=self.hospital,
-            account_code="1100",
-            account_name="Cash in Hand",
-            account_type=AccountType.ASSETS,
-            account_subtype="CURRENT_ASSETS",
-        )
-
-        self.revenue_account = ChartOfAccounts.objects.create(
-            hospital=self.hospital,
-            account_code="4100",
-            account_name="Patient Services Revenue",
-            account_type=AccountType.INCOME,
-            account_subtype="OPERATING_INCOME",
-        )
-
-        self.receivables_account = ChartOfAccounts.objects.create(
-            hospital=self.hospital,
-            account_code="1200",
-            account_name="Accounts Receivable",
-            account_type=AccountType.ASSETS,
-            account_subtype="CURRENT_ASSETS",
-        )
-
-        # Create cost center
-        self.cost_center = CostCenter.objects.create(
-            hospital=self.hospital,
-            code="OPD",
-            name="Out Patient Department",
-            manager=self.user,
-        )
-
-
-class CurrencyModelTest(AccountingModuleTestCase):
-    """Test Currency model"""
-
-    def test_currency_creation(self):
-        """Test basic currency creation"""
-        currency = Currency.objects.create(
-            hospital=self.hospital,
-            code="USD",
-            name="US Dollar",
-            symbol="$",
-            exchange_rate=Decimal("83.50"),
-        )
-
-        self.assertEqual(currency.code, "USD")
-        self.assertEqual(currency.exchange_rate, Decimal("83.50"))
-        self.assertFalse(
-            currency.is_base_currency
-        )  # Only one base currency allowed      # noqa: E501
-
-
-class ChartOfAccountsTest(AccountingModuleTestCase):
-    """Test Chart of Accounts functionality"""
-
-    def test_account_balance_calculation(self):
-        """Test account balance calculation"""
-        # Create some ledger entries
-        LedgerEntry.objects.create(
-            hospital=self.hospital,
-            transaction_date=timezone.now().date(),
-            reference_number="TEST001",
-            description="Test entry",
-            debit_account=self.cash_account,
-            credit_account=self.revenue_account,
-            amount_cents=10000,  # ₹100
-            currency=self.currency,
-            created_by=self.user,
-        )
-
-        # Cash account should have a debit balance of 10000
-        self.assertEqual(self.cash_account.balance, 10000)
-
-        # Revenue account should have a credit balance of 10000
-        self.assertEqual(self.revenue_account.balance, 10000)
-
-
-class InvoiceTest(AccountingModuleTestCase):
-    """Test Invoice functionality"""
-
-    def setUp(self):
-        super().setUp()
-
-        # Create customer
-        self.customer = Customer.objects.create(
-            hospital=self.hospital,
-            customer_code="CUST001",
-            name="Test Customer",
-            customer_type="CORPORATE",
-        )
-
-    def test_invoice_number_generation(self):
-        """Test automatic invoice number generation"""
-        invoice = AccountingInvoice.objects.create(
-            hospital=self.hospital,
-            invoice_type="CORPORATE",
-            invoice_date=timezone.now().date(),
-            due_date=timezone.now().date(),
-            customer=self.customer,
-            currency=self.currency,
-            created_by=self.user,
-        )
-
-        current_year = timezone.now().year
-        expected_prefix = f"INV-{current_year}-"
-
-        self.assertTrue(invoice.invoice_number.startswith(expected_prefix))
-
-    def test_invoice_calculation(self):
-        """Test invoice total calculations"""
-        invoice = AccountingInvoice.objects.create(
-            hospital=self.hospital,
-            invoice_type="CORPORATE",
-            invoice_date=timezone.now().date(),
-            due_date=timezone.now().date(),
-            customer=self.customer,
-            currency=self.currency,
-            created_by=self.user,
-        )
-
-        # Add line items
-        item1 = InvoiceLineItem.objects.create(  # noqa: F841
-            hospital=self.hospital,
-            invoice=invoice,
-            description="Consultation",
-            quantity=1,
-            unit_price_cents=50000,  # ₹500
-            cgst_rate=Decimal("9.00"),
-            sgst_rate=Decimal("9.00"),
-        )
-
-        item2 = InvoiceLineItem.objects.create(  # noqa: F841  # noqa: F841
-            hospital=self.hospital,
-            invoice=invoice,
-            description="Lab Test",
-            quantity=2,
-            unit_price_cents=100000,  # ₹1000 each
-            cgst_rate=Decimal("9.00"),
-            sgst_rate=Decimal("9.00"),
-        )
-
-        # Recalculate totals
-        invoice.calculate_totals()
-
-        # Check calculations
-        expected_subtotal = 50000 + (2 * 100000)  # ₹2500
-        expected_tax = int(expected_subtotal * 0.18)  # 18% GST
-        expected_total = expected_subtotal + expected_tax
-
-        self.assertEqual(invoice.subtotal_cents, expected_subtotal)
-        self.assertEqual(invoice.tax_cents, expected_tax)
-        self.assertEqual(invoice.total_cents, expected_total)
-
-
-class PaymentTest(AccountingModuleTestCase):
-    """Test Payment functionality"""
-
-    def setUp(self):
-        super().setUp()
-
-        # Create an invoice to pay
-        self.customer = Customer.objects.create(
-            hospital=self.hospital,
-            customer_code="CUST001",
-            name="Test Customer",
-        )
-
-        self.invoice = AccountingInvoice.objects.create(
-            hospital=self.hospital,
-            invoice_type="CORPORATE",
-            invoice_date=timezone.now().date(),
-            due_date=timezone.now().date(),
-            customer=self.customer,
-            currency=self.currency,
-            total_cents=100000,  # ₹1000
-            created_by=self.user,
-        )
-
-    def test_payment_updates_invoice(self):
-        """Test that payment updates invoice status"""
-        payment = AccountingPayment.objects.create(  # noqa: F841  # noqa: F841
-            hospital=self.hospital,
-            payment_date=timezone.now().date(),
-            invoice=self.invoice,
-            amount_cents=100000,  # Full payment
-            currency=self.currency,
-            payment_method="CASH",
-            received_by=self.user,
-        )
-
-        # Refresh invoice from database
-        self.invoice.refresh_from_db()
-
-        self.assertEqual(self.invoice.paid_cents, 100000)
-        self.assertEqual(self.invoice.status, "PAID")
-
-
-class DepreciationTest(AccountingModuleTestCase):
-    """Test depreciation calculations"""
-
-    def setUp(self):
-        super().setUp()
-
-        # Create vendor
-        self.vendor = Vendor.objects.create(
-            hospital=self.hospital,
-            vendor_code="VEN001",
-            name="Equipment Vendor",
-        )
-
-    def test_straight_line_depreciation(self):
-        """Test straight line depreciation calculation"""
-        asset = FixedAsset.objects.create(
-            hospital=self.hospital,
-            asset_code="MED001",
-            name="MRI Machine",
-            category="MEDICAL_EQUIPMENT",
-            cost_center=self.cost_center,
-            purchase_date=timezone.now().date(),
-            purchase_cost_cents=500000000,  # ₹50,00,000
-            vendor=self.vendor,
-            depreciation_method="STRAIGHT_LINE",
-            useful_life_years=10,
-            salvage_value_cents=5000000,  # ₹50,000
-            current_book_value_cents=500000000,
-        )
-
-        annual_depreciation = asset.calculate_annual_depreciation()
-        expected_annual = (500000000 - 5000000) // 10  # ₹4,95,000 per year
-
-        self.assertEqual(annual_depreciation, expected_annual)
-
-        # Test monthly depreciation
-        monthly_depreciation = DepreciationCalculator.calculate_monthly_depreciation(
-            asset
-        )  # noqa: E501   # noqa: E501
-        expected_monthly = expected_annual // 12
-
-        self.assertEqual(monthly_depreciation, expected_monthly)
-
-
-class DoubleEntryBookkeepingTest(AccountingModuleTestCase):
-    """Test double-entry bookkeeping"""
-
-    def test_journal_entry_creation(self):
-        """Test creation of journal entries"""
-        entry = DoubleEntryBookkeeping.create_journal_entry(
-            hospital=self.hospital,
-            debit_account_code="1100",  # Cash
-            credit_account_code="4100",  # Revenue
-            amount_cents=100000,  # ₹1000
-            description="Test transaction",
-            reference_number="TEST001",
-            created_by=self.user,
-        )
-
-        self.assertEqual(entry.debit_account, self.cash_account)
-        self.assertEqual(entry.credit_account, self.revenue_account)
-        self.assertEqual(entry.amount_cents, 100000)
-
-
-class ReportGenerationTest(AccountingModuleTestCase):
-    """Test financial report generation"""
-
-    def setUp(self):
-        super().setUp()
-
-        # Create some test data
-        LedgerEntry.objects.create(
-            hospital=self.hospital,
-            transaction_date=timezone.now().date(),
-            reference_number="TEST001",
-            description="Test revenue",
-            debit_account=self.receivables_account,
-            credit_account=self.revenue_account,
-            amount_cents=100000,
-            currency=self.currency,
-            created_by=self.user,
-        )
-
-    def test_trial_balance_generation(self):
-        """Test trial balance report generation"""
-        trial_balance = ReportGenerator.generate_trial_balance(
-            self.hospital, timezone.now().date()
-        )
-
-        self.assertIn("accounts", trial_balance)
-        self.assertIn("total_debits", trial_balance)
-        self.assertIn("total_credits", trial_balance)
-        self.assertTrue(trial_balance["is_balanced"])
-
-
-class ExpenseTest(AccountingModuleTestCase):
-    """Test Expense functionality"""
-
-    def setUp(self):
-        super().setUp()
-
-        # Create vendor
-        self.vendor = Vendor.objects.create(
-            hospital=self.hospital,
-            vendor_code="VEN001",
-            name="Test Vendor",
-            tds_rate=Decimal("10.00"),
-        )
-
-    def test_expense_creation(self):
-        """Test expense creation and number generation"""
-        expense = Expense.objects.create(
-            hospital=self.hospital,
-            expense_date=timezone.now().date(),
-            vendor=self.vendor,
-            cost_center=self.cost_center,
-            category="UTILITIES",
-            description="Electricity Bill",
-            amount_cents=50000,  # ₹500
-            currency=self.currency,
-            tax_cents=9000,  # ₹90 (18% GST)
-            tds_cents=5000,  # ₹50 (10% TDS)
-            created_by=self.user,
-        )
-
-        # Check calculations
-        expected_net = 50000 + 9000 - 5000  # ₹540
-        self.assertEqual(expense.net_amount_cents, expected_net)
-
-        # Check expense number generation
-        current_year = timezone.now().year
-        expected_prefix = f"EXP-{current_year}-"
-        self.assertTrue(expense.expense_number.startswith(expected_prefix))
-
-
-class PayrollTest(AccountingModuleTestCase):
-    """Test Payroll functionality"""
-
-    def setUp(self):
-        super().setUp()
-
-        # Create employee
-        self.employee = User.objects.create_user(
-            username="testdoc",
-            email="doc@test.com",
-            password="secure_test_password",
-            role=UserRole.ATTENDING_PHYSICIAN,
-            hospital=self.hospital,
-        )
-
-    def test_payroll_calculations(self):
-        """Test payroll calculations"""
-        payroll = PayrollEntry.objects.create(
-            hospital=self.hospital,
-            employee=self.employee,
-            pay_period_start=timezone.now().date().replace(day=1),
-            pay_period_end=timezone.now().date(),
-            pay_date=timezone.now().date(),
-            basic_salary_cents=5000000,  # ₹50,000
-            hra_cents=2000000,  # ₹20,000
-            medical_allowance_cents=125000,  # ₹1,250
-            pf_employee_cents=600000,  # ₹6,000 (12% of basic)
-            pf_employer_cents=600000,  # ₹6,000
-            esi_employee_cents=52500,  # ₹525 (0.75% of gross)
-            esi_employer_cents=315000,  # ₹3,150 (4.75% of gross)
-            status="DRAFT",
-            cost_center=self.cost_center,
-            created_by=self.user,
-        )
-
-        # Check calculations
-        expected_gross = 5000000 + 2000000 + 125000  # ₹71,250
-        expected_deductions = 600000 + 52500  # ₹6,525
-        expected_net = expected_gross - expected_deductions  # ₹64,725
-        expected_employer_cost = expected_gross + 600000 + 315000  # ₹78,165
-
-        self.assertEqual(payroll.gross_salary_cents, expected_gross)
-        self.assertEqual(payroll.total_deductions_cents, expected_deductions)
-        self.assertEqual(payroll.net_salary_cents, expected_net)
-<<<<<<< HEAD
-        self.assertEqual(payroll.employer_cost_cents, expected_employer_cost)
->>>>>>> transform-refactor
-=======
-        self.assertEqual(payroll.employer_cost_cents, expected_employer_cost)
->>>>>>> 159ff636
+        self.assertEqual(payroll.employer_cost_cents, expected_employer_cost)