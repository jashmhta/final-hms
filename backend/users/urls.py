<<<<<<< HEAD
<<<<<<< HEAD
from django.urls import include, path
from rest_framework.routers import DefaultRouter
from rest_framework_simplejwt.views import TokenObtainPairView, TokenRefreshView
=======
from django.urls import path
from rest_framework.routers import DefaultRouter
=======
from django.urls import path
from rest_framework.routers import DefaultRouter
>>>>>>> 159ff636
from rest_framework_simplejwt.views import (
    TokenObtainPairView,
    TokenRefreshView,
)
<<<<<<< HEAD
>>>>>>> transform-refactor
=======
>>>>>>> 159ff636

from .serializers import CustomTokenObtainPairSerializer
from .views import UserViewSet


class CustomTokenObtainPairView(TokenObtainPairView):
    serializer_class = CustomTokenObtainPairSerializer


router = DefaultRouter()
router.register(r"users", UserViewSet, basename="user")

urlpatterns = [
<<<<<<< HEAD
<<<<<<< HEAD
    path("auth/token/", CustomTokenObtainPairView.as_view(), name="token_obtain_pair"),
    path("auth/token/refresh/", TokenRefreshView.as_view(), name="token_refresh"),
=======
=======
>>>>>>> 159ff636
    path(
        "auth/token/",
        CustomTokenObtainPairView.as_view(),
        name="token_obtain_pair",
    ),
    path(
        "auth/token/refresh/",
        TokenRefreshView.as_view(),
        name="token_refresh",
    ),
<<<<<<< HEAD
>>>>>>> transform-refactor
=======
>>>>>>> 159ff636
]
urlpatterns += router.urls<|MERGE_RESOLUTION|>--- conflicted
+++ resolved
@@ -1,23 +1,9 @@
-<<<<<<< HEAD
-<<<<<<< HEAD
-from django.urls import include, path
-from rest_framework.routers import DefaultRouter
-from rest_framework_simplejwt.views import TokenObtainPairView, TokenRefreshView
-=======
 from django.urls import path
 from rest_framework.routers import DefaultRouter
-=======
-from django.urls import path
-from rest_framework.routers import DefaultRouter
->>>>>>> 159ff636
 from rest_framework_simplejwt.views import (
     TokenObtainPairView,
     TokenRefreshView,
 )
-<<<<<<< HEAD
->>>>>>> transform-refactor
-=======
->>>>>>> 159ff636
 
 from .serializers import CustomTokenObtainPairSerializer
 from .views import UserViewSet
@@ -31,13 +17,6 @@
 router.register(r"users", UserViewSet, basename="user")
 
 urlpatterns = [
-<<<<<<< HEAD
-<<<<<<< HEAD
-    path("auth/token/", CustomTokenObtainPairView.as_view(), name="token_obtain_pair"),
-    path("auth/token/refresh/", TokenRefreshView.as_view(), name="token_refresh"),
-=======
-=======
->>>>>>> 159ff636
     path(
         "auth/token/",
         CustomTokenObtainPairView.as_view(),
@@ -48,9 +27,5 @@
         TokenRefreshView.as_view(),
         name="token_refresh",
     ),
-<<<<<<< HEAD
->>>>>>> transform-refactor
-=======
->>>>>>> 159ff636
 ]
 urlpatterns += router.urls