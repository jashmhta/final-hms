from django.contrib.auth.hashers import make_password
<<<<<<< HEAD
<<<<<<< HEAD
from django.shortcuts import render
from drf_spectacular.utils import OpenApiResponse, extend_schema
from rest_framework import status, viewsets
=======
from drf_spectacular.utils import OpenApiResponse, extend_schema
>>>>>>> transform-refactor
=======
from drf_spectacular.utils import OpenApiResponse, extend_schema
>>>>>>> 159ff636
from rest_framework.exceptions import PermissionDenied
from rest_framework.permissions import IsAuthenticated
from rest_framework.response import Response
from rest_framework.views import APIView
<<<<<<< HEAD
<<<<<<< HEAD
=======
from rest_framework.viewsets import ViewSet
>>>>>>> transform-refactor
=======
from rest_framework.viewsets import ViewSet
>>>>>>> 159ff636

from .models import User
from .serializers import UserSerializer

<<<<<<< HEAD
<<<<<<< HEAD
# Create your views here.

=======
>>>>>>> transform-refactor
=======
>>>>>>> 159ff636

class MeView(APIView):
    permission_classes = [IsAuthenticated]

    @extend_schema(responses=OpenApiResponse(response=UserSerializer))
    def get(self, request):
        return Response(UserSerializer(request.user).data)


class UserViewSet(ViewSet):
    serializer_class = UserSerializer
    queryset = User.objects.select_related("hospital").all()
    permission_classes = [IsAuthenticated]

    def get_queryset(self):
        user = self.request.user
        qs = super().get_queryset()
        if user.is_superuser or getattr(user, "role", None) == "SUPER_ADMIN":
            return qs
        if getattr(user, "hospital_id", None):
            return qs.filter(hospital_id=user.hospital_id)
        return qs.none()

    def perform_create(self, serializer):
        actor = self.request.user
        role = serializer.validated_data.get("role")
        hospital = serializer.validated_data.get("hospital")
        if not (
            actor.is_superuser
            or getattr(actor, "role", None) in ["SUPER_ADMIN", "HOSPITAL_ADMIN"]
        ):
            raise PermissionDenied("Not allowed to create users")
        if getattr(actor, "role", None) == "HOSPITAL_ADMIN":
            if role == "SUPER_ADMIN":
                raise PermissionDenied("Hospital admin cannot create super admin")
            if hospital and hospital.id != actor.hospital_id:
                raise PermissionDenied("Cannot assign user to another hospital")
        password = (
            serializer.validated_data.get("password")
            if hasattr(serializer, "validated_data")
            else None
        )
        obj = serializer.save()
        if password:
            obj.password = make_password(password)
            obj.save(update_fields=["password"])

    def perform_update(self, serializer):
        actor = self.request.user
        role = serializer.validated_data.get("role", None)
        hospital = serializer.validated_data.get("hospital", None)
        if getattr(actor, "role", None) == "HOSPITAL_ADMIN":
            if role == "SUPER_ADMIN":
                raise PermissionDenied("Hospital admin cannot elevate to super admin")
            if hospital and hospital.id != actor.hospital_id:
                raise PermissionDenied("Cannot move user to another hospital")
        password = serializer.validated_data.get("password", None)
        obj = serializer.save()
        if password:
            obj.password = make_password(password)
            obj.save(update_fields=["password"])<|MERGE_RESOLUTION|>--- conflicted
+++ resolved
@@ -1,39 +1,14 @@
 from django.contrib.auth.hashers import make_password
-<<<<<<< HEAD
-<<<<<<< HEAD
-from django.shortcuts import render
 from drf_spectacular.utils import OpenApiResponse, extend_schema
-from rest_framework import status, viewsets
-=======
-from drf_spectacular.utils import OpenApiResponse, extend_schema
->>>>>>> transform-refactor
-=======
-from drf_spectacular.utils import OpenApiResponse, extend_schema
->>>>>>> 159ff636
 from rest_framework.exceptions import PermissionDenied
 from rest_framework.permissions import IsAuthenticated
 from rest_framework.response import Response
 from rest_framework.views import APIView
-<<<<<<< HEAD
-<<<<<<< HEAD
-=======
 from rest_framework.viewsets import ViewSet
->>>>>>> transform-refactor
-=======
-from rest_framework.viewsets import ViewSet
->>>>>>> 159ff636
 
 from .models import User
 from .serializers import UserSerializer
 
-<<<<<<< HEAD
-<<<<<<< HEAD
-# Create your views here.
-
-=======
->>>>>>> transform-refactor
-=======
->>>>>>> 159ff636
 
 class MeView(APIView):
     permission_classes = [IsAuthenticated]
